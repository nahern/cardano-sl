--- conflicted
+++ resolved
@@ -66,18 +66,10 @@
     git: https://github.com/input-output-hk/cardano-report-server.git
     commit: 7b28613c9c3535193991712ff5a4a36a9f165570 # master v0.4.0
   extra-dep: true
-<<<<<<< HEAD
 # These three are needed for cardano-sl-networking
-=======
-- location:
-    git: https://github.com/serokell/time-warp-nt.git
-    commit: b199cfd9c7a1cf9bb12bc307e717d08df8b77cd1
-  extra-dep: true
-# These two are needed for time-warp-nt
->>>>>>> d0c052fd
 - location:
     git: https://github.com/serokell/network-transport-tcp
-    commit: 24dd213cef81d383083feb7f5d9ce4b8a6be8168
+    commit: 3d56652123bd296dc759cd31947eb2a17924e68a # csl-0.6.0
   extra-dep: true
 - location:
     git: https://github.com/serokell/network-transport
