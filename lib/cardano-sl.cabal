name:                cardano-sl
version:             1.0.2
synopsis:            Cardano SL main implementation
description:         Please see README.md
license:             MIT
license-file:        LICENSE
author:              Serokell
maintainer:          Serokell <hi@serokell.io>
copyright:           2016 IOHK
category:            Currency
build-type:          Simple
extra-source-files:  README.md
cabal-version:       >=1.10

library
  exposed-modules:      Paths_cardano_sl

                        Pos.AllSecrets

                        -- Arbitrary instances
                        Pos.Arbitrary.Block
                        Pos.Arbitrary.Delegation
                        Pos.Arbitrary.Txp.Network

                        Pos.Aeson
                        Pos.Binary
                        Pos.Block.BListener
                        Pos.Block.Core
                        Pos.Block.Logic
                        Pos.Block.Network
                        Pos.Block.Pure
                        Pos.Block.RetrievalQueue
                        Pos.Block.Slog
                        Pos.Block.Types
                        Pos.Context
                        Pos.Communication
                        Pos.Configuration
                        Pos.Constants

                        Pos.DB.DB
                        Pos.DB.Block

                        Pos.Delegation

                        -- Arbitrary data generation
                        Pos.Generator
                        Pos.Generator.Block
                        Pos.Generator.BlockEvent
                        Pos.Generator.BlockEvent.DSL

                        -- GState
                        Pos.GState
                        Pos.GState.BlockExtra

                        -- LRC
                        Pos.Lrc
                        Pos.Lrc.FtsPure

                        -- Behavior
                        Pos.Behavior

                        -- Something
                        Pos.Launcher
                        Pos.Launcher.Configuration
                        Pos.Launcher.Resource
                        Pos.Launcher.Runner

                        -- SafeCopy serialization (required in wallet)
                        Pos.SafeCopy

                        -- Something
                        Pos.Security
                        Pos.Security.Workers

                        -- SSC
                        Pos.Ssc.GodTossing
                        Pos.Ssc.SscAlgo

                        -- Statistics
                        Pos.Statistics

                        -- Recovery
                        Pos.Recovery

                        -- Client
                        Pos.Client.KeyStorage
                        Pos.Client.Txp.Addresses
                        Pos.Client.Txp.Balances
                        Pos.Client.Txp.History
                        Pos.Client.Txp.Util

                        -- Client CLI
                        Pos.Client.CLI

                        -- Txp
                        Pos.Txp

                        Pos.Types

                        -- Update system
                        Pos.Update

                        -- Utilities/helpers
                        Pos.Util
                        Pos.Util.Config
                        Pos.Util.LoggerName
                        Pos.Util.Monitor
                        Pos.Util.Undefined
                        Pos.Util.BackupPhrase
                        Pos.Util.JsonLog
                        Pos.Util.OutboundQueue
                        Pos.Util.UserSecret

                        Pos.Web
                        Pos.Web.Api
                        Pos.Web.Mode
                        Pos.Web.Server
                        Pos.Web.Types

                        -- Worker, work mode
                        Pos.Worker
                        Pos.WorkMode
                        Pos.WorkMode.Class

                        -- Binary serialization
                        Pos.Binary.Communication
                        Pos.Binary.Relay

                        -- Heavy delegation
                        Pos.Delegation.Types

                        -- Exposed for tests
                        Pos.Block.Logic.VAR
                        Pos.Generator.Block.Param

                        -- Common code for tests
<<<<<<< HEAD
=======
                        Test.Pos.Configuration
                        Test.Pos.Util
>>>>>>> b54f1aa6
                        Test.Pos.Block.Logic.Emulation
                        Test.Pos.Block.Logic.Mode
                        Test.Pos.Block.Logic.Util
                        Test.Pos.Block.Logic.Event

<<<<<<< HEAD
                        -- Util code for tests
                        Test.Pos.Util
                        Test.Pos.Configuration

=======
  -- Explorer (TODO: move into cardano-explorer)
  exposed-modules:
>>>>>>> b54f1aa6
                        Pos.Util.Servant

                        -- Needed for testing / genesis creation
                        Pos.Block.Core.Genesis.Misc

  other-modules:        Pos.Aeson.Types

                        -- Binary serialization
                        Pos.Binary.Block
                        Pos.Binary.Block.Block
                        Pos.Binary.Block.Core
                        Pos.Binary.Block.Slog
                        Pos.Binary.Delegation
                        Pos.Binary.Ssc
                        Pos.Binary.Txp
                        Pos.Binary.Txp.Network

                        -- Block processing
                        Pos.Block.Core.Genesis
                        Pos.Block.Core.Genesis.Chain
                        Pos.Block.Core.Genesis.Lens
                        Pos.Block.Core.Genesis.Types
                        Pos.Block.Core.Main
                        Pos.Block.Core.Main.Chain
                        Pos.Block.Core.Main.Helpers
                        Pos.Block.Core.Main.Lens
                        Pos.Block.Core.Main.Misc
                        Pos.Block.Core.Main.Types
                        Pos.Block.Core.Union
                        Pos.Block.Core.Union.Misc
                        Pos.Block.Core.Union.Types
                        Pos.Block.Error
                        Pos.Block.Logic.Util
                        Pos.Block.Logic.Creation
                        Pos.Block.Logic.Header
                        Pos.Block.Logic.Internal
                        Pos.Block.Network.Announce
                        Pos.Block.Network.Types
                        Pos.Block.Network.Listeners
                        Pos.Block.Network.Logic
                        Pos.Block.Network.Retrieval
                        Pos.Block.Slog.Context
                        Pos.Block.Slog.Logic
                        Pos.Block.Slog.Types
                        Pos.Block.Worker

                        -- Client
                        Pos.Client.CLI.NodeOptions
                        Pos.Client.CLI.Options
                        Pos.Client.CLI.Params
                        Pos.Client.CLI.Secrets
                        Pos.Client.CLI.Util

                        -- NodeContext
                        Pos.Context.Context
                        Pos.Context.Functions

                        -- Crypto
                        Pos.Crypto.HDDiscovery

                        -- DB
                        Pos.DB.Misc

                        -- Heavy delegation
                        Pos.Delegation.Cede
                        Pos.Delegation.Cede.Class
                        Pos.Delegation.Cede.Logic
                        Pos.Delegation.Cede.Types
                        Pos.Delegation.Cede.Holders
                        Pos.Delegation.Class
                        Pos.Delegation.DB
                        Pos.Delegation.Helpers
                        Pos.Delegation.Listeners
                        Pos.Delegation.Logic
                        Pos.Delegation.Logic.Common
                        Pos.Delegation.Logic.Mempool
                        Pos.Delegation.Logic.VAR
                        Pos.Delegation.Lrc
                        Pos.Delegation.Worker

                        -- Arbitrary data generation
                        Pos.Generator.Block.Error
                        Pos.Generator.Block.Logic
                        Pos.Generator.Block.Payload
                        Pos.Generator.Block.Mode

                        -- GState
                        Pos.GState.Context
                        Pos.GState.GState

                        -- Launcher
                        Pos.Launcher.Launcher
                        Pos.Launcher.Mode
                        Pos.Launcher.Param
                        Pos.Launcher.Scenario

                        -- Network
                        Pos.Communication.Types
                        Pos.Communication.Message
                        Pos.Communication.Methods
                        Pos.Communication.Tx
                        Pos.Communication.Server
                        Pos.Communication.Limits
                        Pos.Communication.Update

                        -- LRC
                        Pos.Lrc.Consumers
                        Pos.Lrc.DB
                        Pos.Lrc.DB.Leaders
                        Pos.Lrc.DB.Lrc
                        Pos.Lrc.DB.Richmen
                        Pos.Lrc.Logic
                        Pos.Lrc.Worker

                        Pos.Recovery.Instance

                        -- SSC
                        Pos.Ssc.Util

                        -- Health Checks
                        Pos.HealthCheck.Route53

                        -- Statistics
                        Pos.Statistics.Ekg
                        Pos.Statistics.Statsd

                        -- Txp
                        Pos.Txp.Network
                        Pos.Txp.Network.Listeners
                        Pos.Txp.Network.Types
                        Pos.Txp.Worker

                        -- Update System
                        Pos.Update.Download
                        Pos.Update.Network
                        Pos.Update.Network.Listeners
                        Pos.Update.Worker

  build-depends:        MonadRandom
                      , QuickCheck
                      , acid-state
                      , aeson >= 0.11.2.1
                      , ansi-terminal
                      , ansi-wl-pprint
                      , async
                      , base
                      , base58-bytestring
                      , base64-bytestring
                      , binary
                      , bytestring
                      , canonical-json
                      , cardano-crypto
                      , cardano-report-server >= 0.2.1
                      , cardano-sl-core
                      , cardano-sl-db
                      , cardano-sl-infra
                      , cardano-sl-lrc
                      , cardano-sl-ssc
                      , cardano-sl-txp
                      , cardano-sl-update
                      , cereal
                      , conduit >= 1.2.8
                      , containers
                      , cpphs
                      , cryptonite >= 0.23 && <= 0.23
                      , cryptonite-openssl >= 0.6
                      , data-default
                      , deepseq
                      , deriving-compat
                      , digest
                      , directory
                      , dlist
                      , dns
                      , ed25519
                      , ekg-core
                      , ekg-statsd
                      , ekg-wai
                      , ether >= 0.5
                      , exceptions
                      , file-embed >= 0.0.10
                      , filelock >= 0.1.0.1
                      , filepath
                      , fmt
                      , focus
                      , formatting
                      , generic-arbitrary
                      , hashable
                      , http-client
                      , http-client-tls
                      , http-conduit
                      , http-types
                      , iproute
                      , kademlia
                      , lens
                      , list-t
                      , log-warper >= 1.1.1
                      , lrucache
                      , memory
                      , mmorph
                      , monad-control
                      , monad-loops
                      , mono-traversable
                      , mtl
                      , neat-interpolation
                      , network-info >= 0.2.0.8
                      , network-transport
                      , network-transport-tcp
                      , node-sketch >= 0.1.0.0
                      , optparse-applicative
                      , parsec
                      , plutus-prototype
                      , pvss
                      , quickcheck-instances
                      , random
                      , reflection
                      , resourcet
                      , rocksdb-haskell >= 1.0.0
                      , safe-exceptions
                      , safecopy
                      , serokell-util >= 0.1.3.4
                      , servant >= 0.8.1
                      , servant-multipart >= 0.10
                      , servant-server >= 0.8.1
                      , servant-swagger
                      , stm
                      , stm-containers
                      , string-qq
                      , tagged
                      , template-haskell
                      , text
                      , text-format
                      , th-lift-instances
                      , time
                      , time-units
                      , transformers
                      , transformers-base
                      , transformers-lift
                      , universum >= 0.1.11
                      , unordered-containers
                      , vector
                      , wai
                      , wai-extra
                      , warp
                      , warp-tls
                      , yaml
                      -- https://issues.serokell.io/issue/DEVOPS-230
                      , cpphs
                      -- Required for common test modules
                      , cborg
                      , hspec

  if !os(windows)
    build-depends:      unix
                     -- See: https://github.com/input-output-hk/stack2nix/issues/56
                     ,  systemd

  hs-source-dirs:       src
  default-language:     Haskell2010
  ghc-options:         -Wall
                       -fno-warn-orphans
                       -O2

  default-extensions:   DeriveDataTypeable
                        DeriveGeneric
                        GeneralizedNewtypeDeriving
                        StandaloneDeriving
                        FlexibleContexts
                        FlexibleInstances
                        MultiParamTypeClasses
                        FunctionalDependencies
                        DefaultSignatures
                        NoImplicitPrelude
                        OverloadedStrings
                        RecordWildCards
                        TypeApplications
                        TupleSections
                        ViewPatterns
                        LambdaCase
                        MultiWayIf
                        ConstraintKinds
                        UndecidableInstances
                        BangPatterns
                        TemplateHaskell
                        ScopedTypeVariables
                        GADTs

  build-tools: cpphs >= 1.19
  ghc-options: -pgmP cpphs -optP --cpp

test-suite cardano-test
  main-is:             Test.hs
  other-modules:
                       -- Standard module with some magic
                       Spec

                       -- Something
                       Test.Pos.BinarySpec

                       -- Pos.Block testing
                       Test.Pos.Block.Identity.BinarySpec
                       Test.Pos.Block.Identity.SafeCopySpec
                       Test.Pos.Block.Logic.CreationSpec
                       Test.Pos.Block.Logic.VarSpec

                       -- LRC
                       Test.Pos.Lrc.FollowTheSatoshiSpec
                       Test.Pos.Lrc.WorkerSpec

                       -- Txp
                       Test.Pos.Client.Txp.Mode
                       Test.Pos.Client.Txp.Util
                       Test.Pos.Client.Txp.UtilSpec

                       -- Everything else
                       Test.Pos.CborSpec
                       Test.Pos.Communication.Identity.BinarySpec
                       Test.Pos.ConstantsSpec
                       Test.Pos.Core.AddressSpec
                       Test.Pos.CryptoSpec
                       Test.Pos.Delegation.Identity.BinarySpec
                       Test.Pos.DHT.Identity.BinarySpec
                       Test.Pos.Genesis.CanonicalSpec
                       Test.Pos.MerkleSpec
                       Test.Pos.Slotting.TypesSpec
                       Test.Pos.Slotting.BinarySpec
                       Test.Pos.Ssc.GodTossing.ComputeSharesSpec
                       Test.Pos.Ssc.GodTossing.Identity.BinarySpec
                       Test.Pos.Ssc.GodTossing.Identity.SafeCopySpec
                       Test.Pos.Ssc.GodTossing.SeedSpec
                       Test.Pos.Ssc.GodTossing.Toss.BaseSpec
                       Test.Pos.Ssc.GodTossing.VssCertDataSpec
                       Test.Pos.Txp.CoreSpec
                       Test.Pos.Txp.Identity.BinarySpec
                       Test.Pos.Txp.Toil.UtxoSpec
                       Test.Pos.Types.BlockSpec
                       Test.Pos.Types.CoinSpec
                       Test.Pos.Types.Identity.BinarySpec
                       Test.Pos.Types.Identity.SafeCopySpec
                       Test.Pos.Types.Identity.ShowReadSpec
                       Test.Pos.Types.SeedSpec
                       Test.Pos.Types.SlottingSpec
                       Test.Pos.Update.Identity.BinarySpec
                       Test.Pos.Update.Identity.SafeCopySpec
                       Test.Pos.Update.MemStateSpec
                       Test.Pos.Update.PollSpec
<<<<<<< HEAD

=======
                       Test.Pos.Helpers
>>>>>>> b54f1aa6
                       Test.Pos.Util.LimitsSpec
                       Test.Pos.Util.ModifierSpec
                       Test.Pos.UtilSpec

  type:                exitcode-stdio-1.0
  build-depends:       MonadRandom
                     , QuickCheck
                     , aeson >= 0.11.2.1
                     , base
                     , bytestring
                     , canonical-json
                     , cardano-sl
                     , cardano-sl-core
                     , cardano-sl-db
                     , cardano-sl-infra
                     , cardano-sl-lrc
                     , cardano-sl-ssc
                     , cardano-sl-txp
                     , cardano-sl-update
                     , cborg
                     , cereal
                     , containers
                     , cryptonite
                     , data-default
                     , ether
                     , exceptions
                     , extra
                     , fmt
                     , formatting
                     , generic-arbitrary
                     , hspec
                     , kademlia
                     , lens
                     , log-warper
                     , memory
                     , mmorph
                     , monad-control
                     , mtl
                     , network-uri
                     , node-sketch
                     , pvss
                     , quickcheck-instances
                     , random
                     , reflection
                     , regex-tdfa
                     , regex-tdfa-text
                     , safecopy
                     , serokell-util >= 0.1.3.4
                     , tagged
                     , text
                     , text-format
                     , time-units
                     , transformers-base
                     , universum >= 0.1.11
                     , unordered-containers
                     , vector

  hs-source-dirs:      test
  default-language:    Haskell2010
  ghc-options:         -threaded
                       -rtsopts
                       -Wall
                       -fno-warn-orphans

  -- linker speed up for linux
  if os(linux)
    ghc-options:       -optl-fuse-ld=gold
    ld-options:        -fuse-ld=gold

  default-extensions:   DeriveDataTypeable
                        DeriveGeneric
                        GeneralizedNewtypeDeriving
                        StandaloneDeriving
                        FlexibleContexts
                        FlexibleInstances
                        MultiParamTypeClasses
                        FunctionalDependencies
                        DefaultSignatures
                        NoImplicitPrelude
                        OverloadedStrings
                        RecordWildCards
                        TypeApplications
                        TupleSections
                        ViewPatterns
                        LambdaCase
                        MultiWayIf
                        ConstraintKinds
                        UndecidableInstances
                        BangPatterns
                        TemplateHaskell
                        ScopedTypeVariables
                        GADTs

  build-tools: cpphs >= 1.19
  ghc-options: -pgmP cpphs -optP --cpp

benchmark cardano-bench-criterion
  hs-source-dirs:      bench
  main-is:             Local/Criterion.hs
  other-modules:       Bench.Pos.Criterion.FollowTheSatoshiBench
                       Bench.Pos.Criterion.TxSigningBench
                       Bench.Configuration
  type:                exitcode-stdio-1.0
  build-depends:       QuickCheck
                     , aeson
                     , base
                     , binary
                     , bytestring
                     , cardano-sl-core
                     , cardano-sl-txp
                     , cardano-sl
                     , containers
                     , criterion
                     , data-default
                     , formatting
                     , lens
                     , log-warper
                     , serokell-util >= 0.1.3.4
                     , text-format
                     , universum >= 0.1.11
                     , vector
  default-language:    Haskell2010
  ghc-options:         -threaded -rtsopts
                       -Wall
                       -fno-warn-orphans
                       -O2

  -- linker speed up for linux
  if os(linux)
    ghc-options:       -optl-fuse-ld=gold
    ld-options:        -fuse-ld=gold

  default-extensions:   DeriveDataTypeable
                        DeriveGeneric
                        GeneralizedNewtypeDeriving
                        StandaloneDeriving
                        FlexibleContexts
                        FlexibleInstances
                        MultiParamTypeClasses
                        FunctionalDependencies
                        DefaultSignatures
                        NoImplicitPrelude
                        OverloadedStrings
                        RecordWildCards
                        TypeApplications
                        TupleSections
                        ViewPatterns
                        LambdaCase
                        MultiWayIf
                        ConstraintKinds
                        UndecidableInstances
                        BangPatterns
                        TemplateHaskell
                        ScopedTypeVariables
                        GADTs

  build-tools: cpphs >= 1.19
  ghc-options: -pgmP cpphs -optP --cpp<|MERGE_RESOLUTION|>--- conflicted
+++ resolved
@@ -134,25 +134,17 @@
                         Pos.Generator.Block.Param
 
                         -- Common code for tests
-<<<<<<< HEAD
-=======
-                        Test.Pos.Configuration
-                        Test.Pos.Util
->>>>>>> b54f1aa6
                         Test.Pos.Block.Logic.Emulation
                         Test.Pos.Block.Logic.Mode
                         Test.Pos.Block.Logic.Util
                         Test.Pos.Block.Logic.Event
 
-<<<<<<< HEAD
                         -- Util code for tests
                         Test.Pos.Util
                         Test.Pos.Configuration
 
-=======
-  -- Explorer (TODO: move into cardano-explorer)
+ -- Explorer (TODO: move into cardano-explorer)
   exposed-modules:
->>>>>>> b54f1aa6
                         Pos.Util.Servant
 
                         -- Needed for testing / genesis creation
@@ -498,11 +490,7 @@
                        Test.Pos.Update.Identity.SafeCopySpec
                        Test.Pos.Update.MemStateSpec
                        Test.Pos.Update.PollSpec
-<<<<<<< HEAD
-
-=======
                        Test.Pos.Helpers
->>>>>>> b54f1aa6
                        Test.Pos.Util.LimitsSpec
                        Test.Pos.Util.ModifierSpec
                        Test.Pos.UtilSpec
