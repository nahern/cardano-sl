--- conflicted
+++ resolved
@@ -70,19 +70,11 @@
 -- | All workers specific to block processing.
 blkWorkers
     :: BlockWorkMode ctx m
-<<<<<<< HEAD
-    => Timer -> Maybe Text -> ([WorkerSpec m], OutSpecs)
-blkWorkers keepAliveTimer blockStorageMirror =
+    => Maybe Text -> ([WorkerSpec m], OutSpecs)
+blkWorkers blockStorageMirror =
     merge $ [ blkCreatorWorker
             , informerWorker
-            , retrievalWorker keepAliveTimer blockStorageMirror
-=======
-    => ([WorkerSpec m], OutSpecs)
-blkWorkers =
-    merge $ [ blkCreatorWorker
-            , informerWorker
-            , retrievalWorker
->>>>>>> 0ceca33c
+            , retrievalWorker blockStorageMirror
             , recoveryTriggerWorker
             ]
   where
