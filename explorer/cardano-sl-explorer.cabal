name:                cardano-sl-explorer
version:             1.0.1
synopsis:            Cardano explorer
description:         Please see README.md
license:             MIT
license-file:        LICENSE
author:              IOHK
maintainer:          IOHK <hi@serokell.io>
copyright:           2017 IOHK
category:            Currency
build-type:          Simple
extra-source-files:  README.md
cabal-version:       >=1.10

library
<<<<<<< HEAD
  exposed-modules:      Pos.Explorer.ExtraContext
                        Pos.Explorer.Socket
=======
  exposed-modules:      Pos.Explorer.Socket
                        Pos.Explorer.Socket.App
                        Pos.Explorer.Socket.Methods
                        Pos.Explorer.Socket.Util
>>>>>>> f5512b64
                        Pos.Explorer.Web
                        Pos.Explorer.Web.Api
                        Pos.Explorer.Web.ClientTypes
                        Pos.Explorer.Web.Error
                        Pos.Explorer.Web.TestServer
                        Pos.Explorer.Web.Server

  other-modules:        Pos.Explorer.Aeson.ClientTypes

                        Pos.Explorer.Socket.Holder

                        Pos.Explorer.Web.Transform
  build-depends:        aeson
                      , base
                      , base16-bytestring
                      , binary
                      , bytestring
                      , containers
                      , either
                      , ether >= 0.5.1
                      , exceptions
                      , formatting
                      , lens
                      , log-warper
                      , memory
                      , node-sketch
                      , serokell-util
                      , stm
                      , tagged
                      , text
                      , text-format
                      , time
                      , time-units
                      , transformers
                      , universum
                      , unordered-containers
                      , vector

                      -- cardano sl
                      , cardano-sl
                      , cardano-sl-core
                      , cardano-sl-godtossing
                      , cardano-sl-infra
                      , cardano-sl-db
                      , cardano-sl-ssc
                      , cardano-sl-update

                      -- mtl ++
                      , mtl
                      , lifted-base
                      , monad-control
                      , monad-loops

                      -- servant
                      , servant
                      , servant-server
                      , http-types

                      -- socket-io + deps
                      , socket-io
                      , engine-io
                      , engine-io-wai
                      , wai
                      , wai-cors
                      , warp
  hs-source-dirs:       src
  default-language:     Haskell2010
  ghc-options:         -Wall
                       -fno-warn-orphans
                       -O2

  default-extensions:   DeriveDataTypeable
                        DeriveGeneric
                        GeneralizedNewtypeDeriving
                        StandaloneDeriving
                        FlexibleContexts
                        FlexibleInstances
                        MultiParamTypeClasses
                        FunctionalDependencies
                        DefaultSignatures
                        NoImplicitPrelude
                        OverloadedStrings
                        RecordWildCards
                        TypeApplications
                        TupleSections
                        ViewPatterns
                        LambdaCase
                        MultiWayIf

  build-tools: cpphs >= 1.19
  ghc-options: -pgmP cpphs -optP --cpp

  -- linker speed up for linux
  if os(linux)
    ghc-options:       -optl-fuse-ld=gold
    ld-options:        -fuse-ld=gold


executable cardano-explorer
  hs-source-dirs:      src/explorer
  main-is:             Main.hs
  other-modules:       NodeOptions
  build-depends:       base
                     , bytestring
                     , ether
                     , cardano-sl
                     , cardano-sl-core
                     , cardano-sl-infra
                     , cardano-sl-explorer
                     , cardano-sl-godtossing
                     , cardano-sl-ssc
                     , cardano-sl-update
                     , containers
                     , data-default
                     , formatting
                     , lens
                     , log-warper
                     , mtl
                     , network-transport-tcp
                     , node-sketch
                     , optparse-applicative
                     , universum
                     , serokell-util
                     , time
                     , time-units
  default-language:    Haskell2010
  ghc-options:         -threaded -rtsopts
                       -Wall
                       -fno-warn-orphans
                       -with-rtsopts=-N
                       -O2

  default-extensions:   DeriveDataTypeable
                        DeriveGeneric
                        GeneralizedNewtypeDeriving
                        StandaloneDeriving
                        FlexibleContexts
                        FlexibleInstances
                        MultiParamTypeClasses
                        FunctionalDependencies
                        DefaultSignatures
                        NoImplicitPrelude
                        OverloadedStrings
                        RecordWildCards
                        TypeApplications
                        TupleSections
                        ViewPatterns
                        LambdaCase
                        MultiWayIf

  build-tools: cpphs >= 1.19
  ghc-options: -pgmP cpphs -optP --cpp

  -- linker speed up for linux
  if os(linux)
    ghc-options:       -optl-fuse-ld=gold
    ld-options:        -fuse-ld=gold

executable cardano-explorer-hs2purs
  hs-source-dirs:      src/purescript
  main-is:             Main.hs
  other-modules:       PSTypes
                       PSOptions
  build-depends:       base
                     , cardano-sl
                     , cardano-sl-explorer
                     , purescript-bridge
                     , universum
                     , optparse-simple
  default-language:    Haskell2010
  ghc-options:         -threaded -rtsopts
                       -Wall
                       -fno-warn-orphans
                       -with-rtsopts=-N
                       -O2

  default-extensions:   DeriveDataTypeable
                        DeriveGeneric
                        GeneralizedNewtypeDeriving
                        StandaloneDeriving
                        FlexibleContexts
                        FlexibleInstances
                        MultiParamTypeClasses
                        FunctionalDependencies
                        DefaultSignatures
                        NoImplicitPrelude
                        OverloadedStrings
                        RecordWildCards
                        TypeApplications
                        TupleSections
                        ViewPatterns
                        LambdaCase
                        MultiWayIf

  build-tools: cpphs >= 1.19
  ghc-options: -pgmP cpphs -optP --cpp

  -- linker speed up for linux
  if os(linux)
    ghc-options:       -optl-fuse-ld=gold
    ld-options:        -fuse-ld=gold

executable cardano-explorer-swagger
  hs-source-dirs:      src/documentation
  main-is:             Main.hs
  other-modules:       Description
  build-depends:       aeson
                     , base
                     , bytestring
                     , cardano-sl-explorer
                     , lens
                     , swagger2
                     , servant-server
                     , servant-multipart
                     , servant-swagger
                     , servant-swagger-ui
                     , text
                     , universum >= 0.1.11
                     , optparse-applicative
  default-language:    Haskell2010
  ghc-options:         -threaded -rtsopts
                       -Wall
                       -fno-warn-orphans
                       -with-rtsopts=-N
                       -O2

  default-extensions:   NoImplicitPrelude
                        BangPatterns
                        OverloadedStrings

  build-tools: cpphs >= 1.19
  ghc-options: -pgmP cpphs -optP --cpp

  -- linker speed up for linux
  if os(linux)
    ghc-options:       -optl-fuse-ld=gold
    ld-options:        -fuse-ld=gold

executable cardano-explorer-mock
  hs-source-dirs:      src/mock
  main-is:             Main.hs
  other-modules:
  build-depends:       base
                     , cardano-sl
                     , cardano-sl-explorer
                     , universum
                     , optparse-applicative
  default-language:    Haskell2010
  ghc-options:         -threaded -rtsopts
                       -Wall
                       -fno-warn-orphans
                       -with-rtsopts=-N
                       -O2

  default-extensions:   DeriveDataTypeable
                        DeriveGeneric
                        GeneralizedNewtypeDeriving
                        StandaloneDeriving
                        FlexibleContexts
                        FlexibleInstances
                        MultiParamTypeClasses
                        FunctionalDependencies
                        DefaultSignatures
                        NoImplicitPrelude
                        OverloadedStrings
                        RecordWildCards
                        TypeApplications
                        TupleSections
                        ViewPatterns
                        LambdaCase
                        MultiWayIf

  build-tools: cpphs >= 1.19
  ghc-options: -pgmP cpphs -optP --cpp

  -- linker speed up for linux
  if os(linux)
    ghc-options:       -optl-fuse-ld=gold
    ld-options:        -fuse-ld=gold

test-suite cardano-explorer-test
  main-is:             Test.hs
  other-modules:
                       -- Standard module with some magic
                       Spec
                       -- Utils
                       Test.Pos.Explorer.MockFactory
                       -- Tests
                       Test.Pos.Explorer.Socket.AppSpec
                       Test.Pos.Explorer.Socket.MethodsSpec
                       Test.Pos.Explorer.Socket.UtilSpec
                       Test.Pos.Explorer.Web.ServerSpec
                       Test.Pos.Explorer.Web.ClientTypesSpec

  type:                exitcode-stdio-1.0
  build-depends:       MonadRandom
                     , QuickCheck
                     , base
                     , bytestring
                     , cardano-sl-explorer
                     , cardano-sl-core
                     , cardano-sl
                     , cborg
                     , cereal
                     , containers
                     , cryptonite
                     , data-default
                     , ether
                     , exceptions
                     , formatting
                     , generic-arbitrary
                     , hspec
                     , kademlia
                     , lens
                     , log-warper
                     , MonadRandom
                     , memory
                     , monad-control
                     , mtl
                     , mmorph
                     , node-sketch
                     , pvss
                     , quickcheck-instances
                     , random
                     , reflection
                     , regex-tdfa
                     , regex-tdfa-text
                     , safecopy
                     , serokell-util >= 0.1.3.4
                     , tagged
                     , text-format
                     , time-units
                     , transformers-base
                     , universum >= 0.1.11
                     , unordered-containers
                     , vector
                     , warp
  hs-source-dirs:      test
  default-language:    Haskell2010
  ghc-options:         -threaded
                       -rtsopts
                       -Wall
                       -fno-warn-orphans

  -- linker speed up for linux
  if os(linux)
    ghc-options:       -optl-fuse-ld=gold
    ld-options:        -fuse-ld=gold

  default-extensions:   DeriveDataTypeable
                        DeriveGeneric
                        GeneralizedNewtypeDeriving
                        StandaloneDeriving
                        FlexibleContexts
                        FlexibleInstances
                        MultiParamTypeClasses
                        FunctionalDependencies
                        DefaultSignatures
                        NoImplicitPrelude
                        OverloadedStrings
                        RecordWildCards
                        TypeApplications
                        TupleSections
                        ViewPatterns
                        LambdaCase
                        MultiWayIf
                        ConstraintKinds
                        UndecidableInstances
                        BangPatterns
                        TemplateHaskell
                        ScopedTypeVariables

  build-tools: cpphs >= 1.19
  ghc-options: -pgmP cpphs -optP --cpp<|MERGE_RESOLUTION|>--- conflicted
+++ resolved
@@ -13,15 +13,11 @@
 cabal-version:       >=1.10
 
 library
-<<<<<<< HEAD
   exposed-modules:      Pos.Explorer.ExtraContext
                         Pos.Explorer.Socket
-=======
-  exposed-modules:      Pos.Explorer.Socket
                         Pos.Explorer.Socket.App
                         Pos.Explorer.Socket.Methods
                         Pos.Explorer.Socket.Util
->>>>>>> f5512b64
                         Pos.Explorer.Web
                         Pos.Explorer.Web.Api
                         Pos.Explorer.Web.ClientTypes
@@ -30,10 +26,9 @@
                         Pos.Explorer.Web.Server
 
   other-modules:        Pos.Explorer.Aeson.ClientTypes
-
                         Pos.Explorer.Socket.Holder
-
                         Pos.Explorer.Web.Transform
+
   build-depends:        aeson
                       , base
                       , base16-bytestring
