--- conflicted
+++ resolved
@@ -13,11 +13,8 @@
 import           Control.Monad.Trans.Either (EitherT (..))
 import           Control.Monad.Trans.Maybe  (MaybeT (..))
 import qualified Data.ByteString            as BS
-<<<<<<< HEAD
 import           Data.ByteString.Base58     (bitcoinAlphabet, encodeBase58)
-=======
 import qualified Data.HashMap.Strict        as HM
->>>>>>> 9d2267bc
 import           Data.List                  ((!!))
 import qualified Data.List.NonEmpty         as NE
 import qualified Data.Set                   as S (fromList, toList)
@@ -45,21 +42,11 @@
                                              usRelays, worker)
 import           Pos.Constants              (genesisBlockVersionData, isDevelopment)
 import           Pos.Crypto                 (Hash, SecretKey, SignTag (SignUSVote),
-<<<<<<< HEAD
                                              emptyPassphrase, encToPublic, fakeSigner,
                                              hash, hashHexF, noPassEncrypt,
                                              safeCreateProxySecretKey, safeSign, toPublic,
                                              unsafeHash, withSafeSigner)
 import           Pos.Data.Attributes        (mkAttributes)
-=======
-                                             createProxySecretKey, emptyPassphrase,
-                                             encToPublic, fakeSigner, hash, hashHexF,
-                                             noPassEncrypt, safeSign, toPublic,
-                                             unsafeHash, withSafeSigner)
-import           Pos.Data.Attributes        (mkAttributes)
-import           Pos.Delegation             (sendProxySKHeavy, sendProxySKHeavyOuts,
-                                             sendProxySKLight, sendProxySKLightOuts)
->>>>>>> 9d2267bc
 import           Pos.Discovery              (findPeers, getPeers)
 import           Pos.Genesis                (genesisDevSecretKeys,
                                              genesisStakeDistribution, genesisUtxo)
@@ -68,16 +55,9 @@
 import           Pos.Ssc.GodTossing         (SscGodTossing)
 import           Pos.Ssc.SscAlgo            (SscAlgo (..))
 import           Pos.Txp                    (TxOut (..), TxOutAux (..), txaF)
-<<<<<<< HEAD
-import           Pos.Types                  (EpochIndex (..), coinF, makePubKeyAddress)
-import           Pos.Update                 (BlockVersionData (..), UpdateVote (..),
-                                             mkUpdateProposalWSign, patakUpdateData,
-                                             skovorodaUpdateData)
-=======
 import           Pos.Types                  (coinF, makePubKeyAddress)
 import           Pos.Update                 (BlockVersionData (..), UpdateData (..),
                                              UpdateVote (..), mkUpdateProposalWSign)
->>>>>>> 9d2267bc
 import           Pos.Util.UserSecret        (readUserSecret, usKeys)
 import           Pos.Util.Util              (powerLift)
 import           Pos.Wallet                 (WalletMode, WalletParams (..),
@@ -222,51 +202,32 @@
 runCmd _ ListAddresses = do
    addrs <- map encToPublic <$> getSecretKeys
    putText "Available addresses:"
-<<<<<<< HEAD
    for_ (zip [0 :: Int ..] addrs) $ \(i, pk) ->
        putText $ sformat ("    #"%int%":   "%build%" (PK: "%stext%")")
                     i (makePubKeyAddress pk) (toBase58Text pk)
   where
     toBase58Text = decodeUtf8 . encodeBase58 bitcoinAlphabet . encodeStrict
-runCmd sendActions (DelegateLight i delegatePk) = do
+runCmd sendActions (DelegateLight i delegatePk startEpoch lastEpochM) = do
    CmdCtx{na} <- ask
    skeys <- getSecretKeys
    let issuerSk = skeys !! i
    lift $ withSafeSigner issuerSk (pure emptyPassphrase) $ \case
         Nothing -> putText "Invalid passphrase"
         Just ss -> do
-          let psk = safeCreateProxySecretKey ss delegatePk (EpochIndex 0, EpochIndex 50)
-          forM_ na $ \nodeId ->
+          let psk = safeCreateProxySecretKey ss delegatePk (startEpoch, fromMaybe 1000 lastEpochM)
+          for_ na $ \nodeId ->
              dataFlow "pskLight" sendActions nodeId psk
    putText "Sent lightweight cert"
-runCmd sendActions (DelegateHeavy i delegatePk epochMaybe) = do
+runCmd sendActions (DelegateHeavy i delegatePk curEpoch) = do
    CmdCtx{na} <- ask
    skeys <- getSecretKeys
    let issuerSk = skeys !! i
-       epoch = fromMaybe 0 epochMaybe
    lift $ withSafeSigner issuerSk (pure emptyPassphrase) $ \case
         Nothing -> putText "Invalid passphrase"
         Just ss -> do
-          let psk = safeCreateProxySecretKey ss delegatePk epoch
-          forM_ na $ \nodeId ->
+          let psk = safeCreateProxySecretKey ss delegatePk curEpoch
+          for_ na $ \nodeId ->
              dataFlow "pskHeavy" sendActions nodeId psk
-=======
-   for_ (zip [0 :: Int ..] addrs) $
-       putText . uncurry (sformat $ "    #"%int%":   "%build)
-runCmd sendActions (DelegateLight i j startEpoch lastEpochM) = do
-   (skeys, _) <- ask
-   let issuerSk = skeys !! i
-       delegatePk = toPublic $ skeys !! j
-       psk = createProxySecretKey issuerSk delegatePk (startEpoch, fromMaybe 1000 lastEpochM)
-   lift $ sendProxySKLight psk sendActions
-   putText "Sent lightweight cert"
-runCmd sendActions (DelegateHeavy i j curEpoch) = do
-   (skeys, _) <- ask
-   let issuerSk = skeys !! i
-       delegatePk = toPublic $ skeys !! j
-       psk = createProxySecretKey issuerSk delegatePk curEpoch
-   lift $ sendProxySKHeavy psk sendActions
->>>>>>> 9d2267bc
    putText "Sent heavyweight cert"
 runCmd _ (AddKeyFromPool i) = do
    CmdCtx{..} <- ask
