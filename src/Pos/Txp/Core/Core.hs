--- conflicted
+++ resolved
@@ -11,31 +11,19 @@
 
 import           Universum
 
-<<<<<<< HEAD
+import qualified Data.HashSet        as HS
 import           Data.List           (zipWith3)
 
 import           Pos.Binary.Core     ()
 import           Pos.Binary.Crypto   ()
 import           Pos.Binary.Txp.Core ()
-import           Pos.Core.Address    ()
+import           Pos.Core.Address    (AddressIgnoringAttributes (..))
 import           Pos.Core.Types      (Address (..))
 import           Pos.Crypto          (hash)
 import           Pos.Merkle          (mtRoot)
 import           Pos.Txp.Core.Types  (TxAux (..), TxId, TxIn (..), TxOut (..),
                                       TxOutAux (..), TxOutDistribution, TxPayload (..),
                                       TxProof (..))
-=======
-import qualified Data.HashSet       as HS
-import           Pos.Binary.Core    ()
-import           Pos.Binary.Crypto  ()
-import           Pos.Binary.Txp     ()
-import           Pos.Core.Address   (AddressIgnoringAttributes (..))
-import           Pos.Core.Types     (Address (..))
-import           Pos.Crypto         (hash)
-import           Pos.Merkle         (mtRoot)
-import           Pos.Txp.Core.Types (TxAux, TxId, TxIn (..), TxOut (..), TxOutAux (..),
-                                     TxOutDistribution, TxPayload (..), TxProof (..))
->>>>>>> c57a9d4c
 
 -- | A predicate for `TxOutAux` which checks whether given address
 -- belongs to it.
