--- conflicted
+++ resolved
@@ -19,7 +19,6 @@
 import           System.Wlog                (logInfo, logWarning)
 import           Universum
 
-<<<<<<< HEAD
 import           Pos.Binary.Communication   ()
 import           Pos.Block.Logic.Internal   (applyBlocksUnsafe, rollbackBlocksUnsafe,
                                              withBlkSemaphore_)
@@ -28,12 +27,13 @@
 import           Pos.Context                (LrcSyncData, getNodeContext, ncLrcSync)
 import qualified Pos.DB.DB                  as DB
 import qualified Pos.DB.GState              as GS
+import qualified Pos.DB.GState.Balances     as GS
 import           Pos.Lrc.Consumer           (LrcConsumer (..))
 import           Pos.Lrc.Consumers          (allLrcConsumers)
 import           Pos.Lrc.DB                 (IssuersStakes, getLeaders, putEpoch,
                                              putIssuersStakes, putLeaders)
 import           Pos.Lrc.Error              (LrcError (..))
-import           Pos.Lrc.FollowTheSatoshi   (followTheSatoshiM)
+import           Pos.Lrc.Fts                (followTheSatoshiM)
 import           Pos.Lrc.Logic              (findAllRichmenMaybe)
 import           Pos.Reporting              (reportMisbehaviourMasked)
 import           Pos.Ssc.Class              (SscWorkersClass)
@@ -48,37 +48,6 @@
 import           Pos.Util                   (NewestFirst (..), logWarningWaitLinear,
                                              toOldestFirst)
 import           Pos.WorkMode               (WorkMode)
-=======
-import           Pos.Binary.Communication    ()
-import           Pos.Block.Logic.Internal    (applyBlocksUnsafe, rollbackBlocksUnsafe,
-                                              withBlkSemaphore_)
-import           Pos.Communication.Protocol  (OutSpecs, WorkerSpec, localOnNewSlotWorker)
-import           Pos.Constants               (slotSecurityParam)
-import           Pos.Context                 (LrcSyncData, getNodeContext, ncLrcSync)
-import qualified Pos.DB.DB                   as DB
-import qualified Pos.DB.GState               as GS
-import qualified Pos.DB.GState.Balances      as GS
-import           Pos.Lrc.Consumer            (LrcConsumer (..))
-import           Pos.Lrc.Consumers           (allLrcConsumers)
-import           Pos.Lrc.DB                  (IssuersStakes, getLeaders, putEpoch,
-                                              putIssuersStakes, putLeaders)
-import           Pos.Lrc.Error               (LrcError (..))
-import           Pos.Lrc.Fts                 (followTheSatoshiM)
-import           Pos.Lrc.Logic               (findAllRichmenMaybe)
-import           Pos.Reporting               (reportMisbehaviourMasked)
-import           Pos.Ssc.Class               (SscWorkersClass)
-import           Pos.Ssc.Extra               (sscCalculateSeed)
-import           Pos.Types                   (EpochIndex, EpochOrSlot (..),
-                                              EpochOrSlot (..), HeaderHash, HeaderHash,
-                                              SharedSeed, SlotId (..), StakeholderId,
-                                              crucialSlot, epochIndexL, getEpochOrSlot,
-                                              getEpochOrSlot)
-import           Pos.Update.DB               (getConfirmedBVStates)
-import           Pos.Update.Poll.Types       (BlockVersionState (..))
-import           Pos.Util                    (NewestFirst (..), logWarningWaitLinear,
-                                              toOldestFirst)
-import           Pos.WorkMode                (WorkMode)
->>>>>>> 19d1ce4c
 
 lrcOnNewSlotWorker
     :: (SscWorkersClass ssc, WorkMode ssc m)
