{-# LANGUAGE ScopedTypeVariables #-}
-- | Communication-related serialization -- messages mostly.

module Pos.Binary.Communication () where

<<<<<<< HEAD
import           Data.Binary.Get            (getInt32be, getWord8, isolate, label)
import           Data.Binary.Put            (putInt32be, putLazyByteString, putWord8,
                                             runPut)
import qualified Data.ByteString.Lazy       as BSL
import           Data.Reflection            (Reifies, reflect)
import           Formatting                 (formatToString, int, (%))
import           Node.Message               (MessageName (..))
import           Serokell.Data.Memory.Units (Byte)
import           Universum

import           Pos.Binary.Class           (Bi (..))
import           Pos.Block.Network.Types    (MsgBlock (..), MsgGetBlocks (..),
                                             MsgGetHeaders (..), MsgHeaders (..))
import           Pos.Communication.Types    (SysStartRequest (..), SysStartResponse (..),
                                             VersionReq (..), VersionResp (..))
import           Pos.Delegation.Types       (CheckProxySKConfirmed (..),
                                             CheckProxySKConfirmedRes (..),
                                             ConfirmProxySK (..), SendProxySK (..))
import           Pos.Ssc.Class.Helpers      (SscHelpersClass)
import           Pos.Ssc.Class.Types        (Ssc (..))
import           Pos.Txp.Types              (TxMsgTag (..))
import           Pos.Update.Network.Types   (ProposalMsgTag (..), VoteMsgTag (..))
=======
import           Data.Binary.Get                  (getByteString, getWord8, isolate,
                                                   label)
import           Data.Binary.Put                  (putByteString, putLazyByteString,
                                                   putWord8, runPut)
import qualified Data.ByteString                  as BS
import qualified Data.ByteString.Lazy             as BSL
import           Data.Reflection                  (Reifies, reflect)
import           Formatting                       (formatToString, int, sformat, (%))
import           Node.Message                     (MessageName (..))
import           Serokell.Data.Memory.Units       (Byte)
import           Universum                        hiding (putByteString)

import           Pos.Binary.Class                 (Bi (..))
import           Pos.Block.Network.Types          (MsgBlock (..), MsgGetBlocks (..),
                                                   MsgGetHeaders (..), MsgHeaders (..))
import           Pos.Communication.Types          (SysStartRequest (..),
                                                   SysStartResponse (..))
import           Pos.Communication.Types.Protocol (HandlerSpec (..), NOP (..),
                                                   PeerId (..), VerInfo (..))
import           Pos.Delegation.Types             (ConfirmProxySK (..), SendProxySK (..))
import           Pos.DHT.Model.Types              (meaningPartLength)
import           Pos.Ssc.Class.Types              (Ssc (..))
import           Pos.Txp.Types                    (TxMsgTag (..))
import           Pos.Update.Network.Types         (ProposalMsgTag (..), VoteMsgTag (..))
>>>>>>> 41162d6e

deriving instance Bi MessageName

instance Bi NOP where
    put _ = put (0 :: Word8)
    get = NOP <$ do
              (i :: Word8) <- get
              when (i /= 0) $
                 fail "NOP: 0 expected"

----------------------------------------------------------------------------
-- System start
----------------------------------------------------------------------------

instance Bi SysStartRequest where
    put _ = put (1 :: Word8)
    get = SysStartRequest <$ do
              (i :: Word8) <- get
              when (i /= 1) $
                 fail "SysStartRequest: 1 expected"

instance Bi SysStartResponse where
    put (SysStartResponse t) = put t
    get = SysStartResponse <$> get

----------------------------------------------------------------------------
-- Blocks
----------------------------------------------------------------------------

instance Bi MsgGetHeaders where
    put (MsgGetHeaders f t) = put f >> put t
    get = MsgGetHeaders <$> get <*> get

instance Bi MsgGetBlocks where
    put (MsgGetBlocks f t) = put f >> put t
    get = MsgGetBlocks <$> get <*> get

instance Ssc ssc => Bi (MsgHeaders ssc) where
    put (MsgHeaders b) = put b
    get = MsgHeaders <$> get

instance (SscHelpersClass ssc, Reifies s Byte) => Bi (MsgBlock s ssc) where
    -- We encode block size and then the block itself so that we'd be able to
    -- reject the block if it's of the wrong size without consuming the whole
    -- block. Unfortunately, @binary@ doesn't provide a method to limit byte
    -- consumption – only a method to ensure that the /exact/ number of bytes
    -- is consumed. Thus we need to know the actual block size in advance.
    put (MsgBlock b) = do
        -- NB: When serializing, we don't check that the size of the
        -- serialized block is smaller than the allowed size. Note that
        -- we *depend* on this behavior in e.g. 'handleGetBlocks' in
        -- "Pos.Block.Network.Listeners". Grep for #put_checkBlockSize.
        let serialized = runPut (put b)
        put (BSL.length serialized :: Int64)
        putLazyByteString serialized
    get = do
        blockSize :: Int64 <- get
        let maxBlockSize = reflect (Proxy @s)
        if fromIntegral blockSize <= maxBlockSize
            -- TODO: this will fail on 32-bit machines if we have blocks
            -- bigger than 2 GB, because 'isolate' takes 'Int' and not
            -- 'Int64'. I don't think we'll have blocks that big any soon
            -- (famous last words...). Anyway, if you want to fix it, you can
            -- copy the code of 'isolate' and fix the types there.
            then isolate (fromIntegral blockSize) (MsgBlock <$> get)
            else fail $ formatToString
                     ("get@MsgBlock: block ("%int%" bytes) is bigger "%
                      "than maxBlockSize ("%int%" bytes)")
                     blockSize maxBlockSize

----------------------------------------------------------------------------
-- Transaction processing
----------------------------------------------------------------------------

instance Bi TxMsgTag where
    put TxMsgTag = pure ()
    get = pure TxMsgTag

----------------------------------------------------------------------------
-- Delegation/PSK
----------------------------------------------------------------------------

instance Bi SendProxySK where
    put (SendProxySKEpoch pSk)  = putWord8 0 >> put pSk
    put (SendProxySKSimple pSk) = putWord8 1 >> put pSk
    get = label "SendProxySK" $ getWord8 >>= \case
        0 -> SendProxySKEpoch <$> get
        1 -> SendProxySKSimple <$> get
        t -> fail $ "get@SendProxySK: unknown tag " <> show t

instance Bi ConfirmProxySK where
    put (ConfirmProxySK pSk proof) = put pSk >> put proof
    get = liftA2 ConfirmProxySK get get

--instance Bi CheckProxySKConfirmed where
--    put (CheckProxySKConfirmed pSk) = put pSk
--    get = CheckProxySKConfirmed <$> get
--
--instance Bi CheckProxySKConfirmedRes where
--    put (CheckProxySKConfirmedRes res) = put res
--    get = CheckProxySKConfirmedRes <$> get
--
----------------------------------------------------------------------------
-- Update system
----------------------------------------------------------------------------

instance Bi ProposalMsgTag where
    put ProposalMsgTag = pure ()
    get = pure ProposalMsgTag

instance Bi VoteMsgTag where
    put VoteMsgTag = pure ()
    get = pure VoteMsgTag

instance Bi HandlerSpec where
    put OneMsgHandler   = putWord8 0
    put (ConvHandler m) = putWord8 1 <> put m
    get = getWord8 >>= getImpl
      where
        getImpl 0 = pure OneMsgHandler
        getImpl 1 = ConvHandler <$> get
        getImpl _ = fail "Unknown HandlerSpec type"

instance Bi VerInfo where
    put VerInfo {..} = put vIMagic
                    <> put vIBlockVersion
                    <> put vIInHandlers
                    <> put vIOutHandlers
    get = VerInfo <$> get <*> get <*> get <*> get

peerIdLength :: Int
peerIdLength = meaningPartLength

instance Bi PeerId where
    put (PeerId b) = if BS.length b /= peerIdLength
                        then panic $ sformat ("Wrong PeerId length "%int) (BS.length b)
                        else putByteString b
    get = PeerId <$> getByteString peerIdLength<|MERGE_RESOLUTION|>--- conflicted
+++ resolved
@@ -3,30 +3,6 @@
 
 module Pos.Binary.Communication () where
 
-<<<<<<< HEAD
-import           Data.Binary.Get            (getInt32be, getWord8, isolate, label)
-import           Data.Binary.Put            (putInt32be, putLazyByteString, putWord8,
-                                             runPut)
-import qualified Data.ByteString.Lazy       as BSL
-import           Data.Reflection            (Reifies, reflect)
-import           Formatting                 (formatToString, int, (%))
-import           Node.Message               (MessageName (..))
-import           Serokell.Data.Memory.Units (Byte)
-import           Universum
-
-import           Pos.Binary.Class           (Bi (..))
-import           Pos.Block.Network.Types    (MsgBlock (..), MsgGetBlocks (..),
-                                             MsgGetHeaders (..), MsgHeaders (..))
-import           Pos.Communication.Types    (SysStartRequest (..), SysStartResponse (..),
-                                             VersionReq (..), VersionResp (..))
-import           Pos.Delegation.Types       (CheckProxySKConfirmed (..),
-                                             CheckProxySKConfirmedRes (..),
-                                             ConfirmProxySK (..), SendProxySK (..))
-import           Pos.Ssc.Class.Helpers      (SscHelpersClass)
-import           Pos.Ssc.Class.Types        (Ssc (..))
-import           Pos.Txp.Types              (TxMsgTag (..))
-import           Pos.Update.Network.Types   (ProposalMsgTag (..), VoteMsgTag (..))
-=======
 import           Data.Binary.Get                  (getByteString, getWord8, isolate,
                                                    label)
 import           Data.Binary.Put                  (putByteString, putLazyByteString,
@@ -48,10 +24,10 @@
                                                    PeerId (..), VerInfo (..))
 import           Pos.Delegation.Types             (ConfirmProxySK (..), SendProxySK (..))
 import           Pos.DHT.Model.Types              (meaningPartLength)
+import           Pos.Ssc.Class.Helpers            (SscHelpersClass)
 import           Pos.Ssc.Class.Types              (Ssc (..))
 import           Pos.Txp.Types                    (TxMsgTag (..))
 import           Pos.Update.Network.Types         (ProposalMsgTag (..), VoteMsgTag (..))
->>>>>>> 41162d6e
 
 deriving instance Bi MessageName
 
