{-# LANGUAGE AllowAmbiguousTypes #-}

-- | Functions for operating with transactions

{-# LANGUAGE RankNTypes #-}

module Pos.Communication.Tx
       ( TxMode
       , submitTx
       , submitMTx
       , submitRedemptionTx
       , submitTxRaw
       , sendTxOuts
       ) where

import           Formatting                 (build, sformat, (%))
import           Mockable                   (MonadMockable)
import           System.Wlog                (logInfo)
import           Universum

import           Pos.Binary                 ()
import           Pos.Client.Txp.Addresses   (MonadAddresses (..))
import           Pos.Client.Txp.Balances    (MonadBalances (..), getOwnUtxo)
import           Pos.Client.Txp.History     (MonadTxHistory (..))
import           Pos.Client.Txp.Util        (TxCreateMode, TxError (..), createMTx,
                                             createRedemptionTx, createTx)
import           Pos.Communication.Methods  (sendTx)
import           Pos.Communication.Protocol (OutSpecs, EnqueueMsg)
import           Pos.Communication.Specs    (createOutSpecs)
import           Pos.Communication.Types    (InvOrDataTK)
import           Pos.Crypto                 (RedeemSecretKey, SafeSigner, hash,
                                             redeemToPublic, safeToPublic)
import           Pos.DB.Class               (MonadGState)
import           Pos.Txp.Core               (TxAux (..), TxId, TxOut (..), TxOutAux (..),
                                             txaF)
import           Pos.Txp.Network.Types      (TxMsgContents (..))
import           Pos.Types                  (Address, Coin, makePubKeyAddress,
                                             makeRedeemAddress, mkCoin, unsafeAddCoin)
import           Pos.Util.Util              (eitherToThrow)
import           Pos.WorkMode.Class         (MinWorkMode)

type TxMode ssc ctx m
    = ( MinWorkMode m
      , MonadBalances m
      , MonadTxHistory ssc m
      , MonadMockable m
      , MonadMask m
      , MonadThrow m
      , TxCreateMode ctx m
      )

submitAndSave
    :: TxMode ssc ctx m
    => EnqueueMsg m -> TxAux -> m TxAux
submitAndSave enqueue txAux@TxAux {..} = do
    let txId = hash taTx
    submitTxRaw enqueue txAux
    saveTx (txId, txAux)
    return txAux

-- | Construct Tx using multiple secret keys and given list of desired outputs.
submitMTx
    :: TxMode ssc ctx m
    => EnqueueMsg m
    -> NonEmpty (SafeSigner, Address)
    -> NonEmpty TxOutAux
    -> AddrData m
    -> m TxAux
<<<<<<< HEAD
submitMTx sendActions hdwSigner na outputs addrData = do
    let addrs = map snd $ toList hdwSigner
    utxo <- getOwnUtxos addrs
    txw <- eitherToThrow =<< createMTx utxo hdwSigner outputs addrData
    submitAndSave sendActions na txw
=======
submitMTx enqueue hdwSigner outputs = do
    let addrs = map snd $ toList hdwSigner
    utxo <- getOwnUtxos addrs
    txw <- eitherToThrow TxError $
           createMTx utxo hdwSigner outputs
    submitAndSave enqueue txw
>>>>>>> e743ac30

-- | Construct Tx using secret key and given list of desired outputs
submitTx
    :: TxMode ssc ctx m
    => EnqueueMsg m
    -> SafeSigner
    -> NonEmpty TxOutAux
    -> AddrData m
    -> m TxAux
<<<<<<< HEAD
submitTx sendActions ss na outputs addrData = do
    utxo <- getOwnUtxos . one $ makePubKeyAddress (safeToPublic ss)
    txw <- eitherToThrow =<< createTx utxo ss outputs addrData
    submitAndSave sendActions na txw
=======
submitTx enqueue ss outputs = do
    utxo <- getOwnUtxos . one $ makePubKeyAddress (safeToPublic ss)
    createTx utxo ss outputs >>= \case
        Left e -> throwM (TxError e)
        Right txw -> submitAndSave enqueue txw
>>>>>>> e743ac30

-- | Construct redemption Tx using redemption secret key and a output address
submitRedemptionTx
    :: TxMode ssc ctx m
    => EnqueueMsg m
    -> RedeemSecretKey
    -> Address
    -> m (TxAux, Address, Coin)
submitRedemptionTx enqueue rsk output = do
    let redeemAddress = makeRedeemAddress $ redeemToPublic rsk
    utxo <- getOwnUtxo redeemAddress
    let addCoin c = unsafeAddCoin c . txOutValue . toaOut
        redeemBalance = foldl' addCoin (mkCoin 0) utxo
        txOuts = one $
            TxOutAux {toaOut = TxOut output redeemBalance, toaDistr = []}
    when (redeemBalance == mkCoin 0) $ throwM . TxError $ "Redeem balance is 0"
<<<<<<< HEAD
    txw <- eitherToThrow =<< createRedemptionTx utxo rsk txOuts
    txAux <- submitAndSave sendActions na txw
=======
    txOuts <- eitherToThrow TxError =<< runExceptT (overrideTxDistrBoot txOuts0)
    txw <- eitherToThrow TxError $ createRedemptionTx utxo rsk txOuts
    txAux <- submitAndSave enqueue txw
>>>>>>> e743ac30
    pure (txAux, redeemAddress, redeemBalance)

-- | Send the ready-to-use transaction
submitTxRaw
    :: (MinWorkMode m, MonadGState m, MonadThrow m)
    => EnqueueMsg m -> TxAux -> m ()
submitTxRaw enqueue txAux@TxAux {..} = do
    let txId = hash taTx
    logInfo $ sformat ("Submitting transaction: "%txaF) txAux
    logInfo $ sformat ("Transaction id: "%build) txId
    sendTx enqueue txAux

sendTxOuts :: OutSpecs
sendTxOuts = createOutSpecs (Proxy :: Proxy (InvOrDataTK TxId TxMsgContents))<|MERGE_RESOLUTION|>--- conflicted
+++ resolved
@@ -2,7 +2,7 @@
 
 -- | Functions for operating with transactions
 
-{-# LANGUAGE RankNTypes #-}
+{-# LANGUAGE RankNTypes          #-}
 
 module Pos.Communication.Tx
        ( TxMode
@@ -25,7 +25,7 @@
 import           Pos.Client.Txp.Util        (TxCreateMode, TxError (..), createMTx,
                                              createRedemptionTx, createTx)
 import           Pos.Communication.Methods  (sendTx)
-import           Pos.Communication.Protocol (OutSpecs, EnqueueMsg)
+import           Pos.Communication.Protocol (EnqueueMsg, OutSpecs)
 import           Pos.Communication.Specs    (createOutSpecs)
 import           Pos.Communication.Types    (InvOrDataTK)
 import           Pos.Crypto                 (RedeemSecretKey, SafeSigner, hash,
@@ -66,20 +66,11 @@
     -> NonEmpty TxOutAux
     -> AddrData m
     -> m TxAux
-<<<<<<< HEAD
-submitMTx sendActions hdwSigner na outputs addrData = do
+submitMTx enqueue hdwSigner outputs addrData = do
     let addrs = map snd $ toList hdwSigner
     utxo <- getOwnUtxos addrs
     txw <- eitherToThrow =<< createMTx utxo hdwSigner outputs addrData
-    submitAndSave sendActions na txw
-=======
-submitMTx enqueue hdwSigner outputs = do
-    let addrs = map snd $ toList hdwSigner
-    utxo <- getOwnUtxos addrs
-    txw <- eitherToThrow TxError $
-           createMTx utxo hdwSigner outputs
     submitAndSave enqueue txw
->>>>>>> e743ac30
 
 -- | Construct Tx using secret key and given list of desired outputs
 submitTx
@@ -89,18 +80,10 @@
     -> NonEmpty TxOutAux
     -> AddrData m
     -> m TxAux
-<<<<<<< HEAD
-submitTx sendActions ss na outputs addrData = do
+submitTx enqueue ss outputs addrData = do
     utxo <- getOwnUtxos . one $ makePubKeyAddress (safeToPublic ss)
     txw <- eitherToThrow =<< createTx utxo ss outputs addrData
-    submitAndSave sendActions na txw
-=======
-submitTx enqueue ss outputs = do
-    utxo <- getOwnUtxos . one $ makePubKeyAddress (safeToPublic ss)
-    createTx utxo ss outputs >>= \case
-        Left e -> throwM (TxError e)
-        Right txw -> submitAndSave enqueue txw
->>>>>>> e743ac30
+    submitAndSave enqueue txw
 
 -- | Construct redemption Tx using redemption secret key and a output address
 submitRedemptionTx
@@ -117,14 +100,8 @@
         txOuts = one $
             TxOutAux {toaOut = TxOut output redeemBalance, toaDistr = []}
     when (redeemBalance == mkCoin 0) $ throwM . TxError $ "Redeem balance is 0"
-<<<<<<< HEAD
     txw <- eitherToThrow =<< createRedemptionTx utxo rsk txOuts
-    txAux <- submitAndSave sendActions na txw
-=======
-    txOuts <- eitherToThrow TxError =<< runExceptT (overrideTxDistrBoot txOuts0)
-    txw <- eitherToThrow TxError $ createRedemptionTx utxo rsk txOuts
     txAux <- submitAndSave enqueue txw
->>>>>>> e743ac30
     pure (txAux, redeemAddress, redeemBalance)
 
 -- | Send the ready-to-use transaction
