{-# LANGUAGE FlexibleContexts      #-}
{-# LANGUAGE MultiParamTypeClasses #-}

-- | Wrappers on top of communication methods.

module Pos.Communication.Methods
       (
       -- * Sending data into network
         announceBlock
       , sendToNeighborsSafe
       , sendToNeighborsSafeWithMaliciousEmulation
       , sendTx
       , sendProxySecretKey
       , sendProxyConfirmSK

       -- * Blockchain part queries
       , queryBlockchainPart
       , queryBlockchainUntil
       , queryBlockchainFresh
       ) where

import           Control.TimeWarp.Rpc        (Message, NetworkAddress)
import           Control.TimeWarp.Timed      (fork_)
import           Formatting                  (build, sformat, (%))
import           Pos.State                   (getHeadBlock)
import           System.Wlog                 (logDebug)
import           Universum

import           Pos.Binary.Class            (Bi)
import           Pos.Binary.Communication    ()
import           Pos.Binary.Txp              ()
import           Pos.Binary.Types            ()
<<<<<<< HEAD
import           Pos.Communication.Types     (RequestBlockchainPart (..),
                                              SendBlockHeader (..),
                                              SendProxySecretKey (..))
import           Pos.Context                 (getNodeContext, ncAttackTypes)
=======
import           Pos.Communication.Types     (ConfirmProxySK (..),
                                              RequestBlockchainPart (..),
                                              SendBlockHeader (..), SendProxySK (..))
>>>>>>> 85db8e82
import           Pos.Crypto                  (ProxySecretKey)
import           Pos.DHT.Model               (MonadMessageDHT, defaultSendToNeighbors,
                                              sendToNeighbors, sendToNode)
import           Pos.Security                (AttackType (..), shouldIgnoreAddress)
import           Pos.Txp.Types.Communication (TxDataMsg (..))
import           Pos.Types                   (EpochIndex, HeaderHash, MainBlockHeader, Tx,
                                              TxWitness, headerHash)
import           Pos.Util                    (logWarningWaitLinear, messageName')
import           Pos.WorkMode                (WorkMode, MinWorkMode)

-- thread and controls how much time action takes.
sendToNeighborsSafeImpl :: (Message r, MinWorkMode ssc m) => (r -> m ()) -> r -> m ()
sendToNeighborsSafeImpl sender msg = do
    let msgName = messageName' msg
    let action = () <$ sender msg
    fork_ $
        logWarningWaitLinear 10 ("Sending " <> msgName <> " to neighbors") action

sendToNeighborsSafe :: (Bi r, Message r, MinWorkMode ssc m) => r -> m ()
sendToNeighborsSafe = sendToNeighborsSafeImpl $ void . sendToNeighbors

sendToNeighborsSafeWithMaliciousEmulation :: (Bi r, Message r, WorkMode ssc m) => r -> m ()
sendToNeighborsSafeWithMaliciousEmulation msg = do
    cont <- getNodeContext
    -- [CSL-336] Make this parallel
    let sender = if AttackNoBlocks `elem` ncAttackTypes cont
                 then defaultSendToNeighbors sequence (sendToNode' cont)
                 else sendToNeighbors
    sendToNeighborsSafeImpl (void . sender) msg
  where
    sendToNode' cont addr message =
        unless (shouldIgnoreAddress cont addr) $
            sendToNode addr message

-- | Announce new block to all known peers. Intended to be used when
-- block is created.
announceBlock :: (WorkMode ssc m) => MainBlockHeader ssc -> m ()
announceBlock header = do
    logDebug $ sformat ("Announcing header to others:\n"%build) header
    sendToNeighborsSafeWithMaliciousEmulation . SendBlockHeader $ header

-- | Query the blockchain part. Generic method.
queryBlockchainPart
    :: (WorkMode ssc m)
    => Maybe (HeaderHash ssc) -> Maybe (HeaderHash ssc) -> Maybe Word
    -> m ()
queryBlockchainPart fromH toH mLen = do
    logDebug $ sformat ("Querying blockchain part "%build%".."%build%
                        " (maxlen "%build%")") fromH toH mLen
    sendToNeighborsSafe $ RequestBlockchainPart fromH toH mLen

-- | Query for all the newest blocks until some given hash
queryBlockchainUntil :: (WorkMode ssc m) => HeaderHash ssc -> m ()
queryBlockchainUntil hash = queryBlockchainPart Nothing (Just hash) Nothing

-- | Query for possible new blocks on top of new blockchain.
queryBlockchainFresh :: (WorkMode ssc m) => m ()
queryBlockchainFresh = queryBlockchainUntil . headerHash =<< getHeadBlock

-- | Send Tx to given address.
sendTx :: (MonadMessageDHT s m) => NetworkAddress -> (Tx, TxWitness) -> m ()
sendTx addr (tx,w) = sendToNode addr $ TxDataMsg tx w

-- | Sends proxy secret key to neighbours
sendProxySecretKey
    :: (MinWorkMode ss m)
    => ProxySecretKey (EpochIndex, EpochIndex) -> m ()
sendProxySecretKey psk = do
    logDebug $ sformat ("Sending proxySecretKey to neigbours:\n"%build) psk
    sendToNeighborsSafe $ SendProxySK psk

sendProxyConfirmSK :: (MinWorkMode ss m) => ConfirmProxySK -> m ()
sendProxyConfirmSK confirmPSK@(ConfirmProxySK psk _) = do
    logDebug $
        sformat ("Sending proxy receival confirmation for psk "%build%" to neigbours") psk
    sendToNeighborsSafe confirmPSK<|MERGE_RESOLUTION|>--- conflicted
+++ resolved
@@ -30,16 +30,10 @@
 import           Pos.Binary.Communication    ()
 import           Pos.Binary.Txp              ()
 import           Pos.Binary.Types            ()
-<<<<<<< HEAD
-import           Pos.Communication.Types     (RequestBlockchainPart (..),
-                                              SendBlockHeader (..),
-                                              SendProxySecretKey (..))
-import           Pos.Context                 (getNodeContext, ncAttackTypes)
-=======
 import           Pos.Communication.Types     (ConfirmProxySK (..),
                                               RequestBlockchainPart (..),
                                               SendBlockHeader (..), SendProxySK (..))
->>>>>>> 85db8e82
+import           Pos.Context                 (getNodeContext, ncAttackTypes)
 import           Pos.Crypto                  (ProxySecretKey)
 import           Pos.DHT.Model               (MonadMessageDHT, defaultSendToNeighbors,
                                               sendToNeighbors, sendToNode)
