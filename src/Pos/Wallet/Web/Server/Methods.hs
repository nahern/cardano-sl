{-# LANGUAGE AllowAmbiguousTypes #-}
{-# LANGUAGE RankNTypes          #-}
{-# LANGUAGE ScopedTypeVariables #-}
{-# LANGUAGE TemplateHaskell     #-}
{-# LANGUAGE TypeFamilies        #-}
{-# LANGUAGE TypeOperators       #-}

-- | Wallet web server.

module Pos.Wallet.Web.Server.Methods
       ( walletApplication
       , walletServer
       , walletServeImpl
       , walletServerOuts

       , bracketWalletWebDB
       , bracketWalletWS

       , addInitialRichAccount
       ) where

import           Universum

import           Control.Concurrent               (forkFinally)
import           Control.Lens                     (ix, makeLenses, traversed, (.=))
import           Control.Monad.Catch              (SomeException, try)
import qualified Control.Monad.Catch              as E
import           Control.Monad.State              (runStateT)
import           Data.ByteString.Base58           (bitcoinAlphabet, decodeBase58)
import           Data.Default                     (Default (def))
import           Data.List                        (findIndex)
import qualified Data.List.NonEmpty               as NE
import qualified Data.Set                         as S
import           Data.Tagged                      (untag)
import qualified Data.Text.Buildable
import           Data.Time.Clock.POSIX            (getPOSIXTime)
import           Data.Time.Units                  (Microsecond, Second)
import qualified Ether
import           Formatting                       (bprint, build, sformat, shown, stext,
                                                   (%))
import qualified Formatting                       as F
import           Network.Wai                      (Application)
import           Paths_cardano_sl                 (version)
import           Pos.ReportServer.Report          (ReportType (RInfo))
import           Serokell.AcidState.ExtendedState (ExtendedState)
import           Serokell.Util                    (threadDelay)
import qualified Serokell.Util.Base64             as B64
import           Serokell.Util.Text               (listJson)
import           Servant.API                      ((:<|>) ((:<|>)),
                                                   FromHttpApiData (parseUrlPiece))
import           Servant.Multipart                (fdFilePath)
import           Servant.Server                   (Handler, Server, ServerT, err403,
                                                   runHandler, serve)
import           Servant.Utils.Enter              ((:~>) (..), enter)
import           System.IO.Error                  (isDoesNotExistError)
import           System.Wlog                      (logDebug, logError, logInfo)

import           Pos.Aeson.ClientTypes            ()
import           Pos.Client.Txp.History           (TxHistoryAnswer (..),
                                                   TxHistoryEntry (..))
import           Pos.Communication                (OutSpecs, SendActions, sendTxOuts,
                                                   submitMTx, submitRedemptionTx)
import           Pos.Constants                    (curSoftwareVersion, isDevelopment)
import           Pos.Core                         (Address (..), Coin, addressF,
                                                   decodeTextAddress, makePubKeyAddress,
                                                   makeRedeemAddress, mkCoin, sumCoins,
                                                   unsafeAddCoin, unsafeIntegerToCoin,
                                                   unsafeSubCoin)
import           Pos.Crypto                       (PassPhrase, aesDecrypt,
                                                   changeEncPassphrase, checkPassMatches,
                                                   deriveAesKeyBS, emptyPassphrase,
                                                   encToPublic, hash,
                                                   redeemDeterministicKeyGen,
                                                   redeemToPublic, withSafeSigner,
                                                   withSafeSigner)
import           Pos.Discovery                    (getPeers)
import           Pos.Genesis                      (genesisDevHdwSecretKeys)
import           Pos.Reporting.MemState           (rcReportServers)
import           Pos.Reporting.Methods            (sendReport, sendReportNodeNologs)
import           Pos.Txp                          (Utxo)
import           Pos.Txp.Core                     (TxAux (..), TxOut (..), TxOutAux (..))
import           Pos.Types                        (HeaderHash)
import           Pos.Util                         (maybeThrow)
import           Pos.Util.BackupPhrase            (toSeed)
import qualified Pos.Util.Modifier                as MM
import           Pos.Util.Servant                 (decodeCType, encodeCType)
<<<<<<< HEAD
import           Pos.Util.UserSecret              (UserSecretDecodingError (..),
=======
import           Pos.Util.UserSecret              (UserSecret,
                                                   UserSecretDecodingError (..),
>>>>>>> 0bc5da9a
                                                   readUserSecret, usWalletSet)
import           Pos.Wallet.KeyStorage            (addSecretKey, deleteSecretKey,
                                                   getSecretKeys)
import           Pos.Wallet.SscType               (WalletSscType)
import           Pos.Wallet.WalletMode            (applyLastUpdate,
                                                   blockchainSlotDuration, connectedPeers,
                                                   getBalance, getTxHistory,
                                                   localChainDifficulty,
                                                   networkChainDifficulty, waitForUpdate)
import           Pos.Wallet.Web.Account           (AddrGenSeed, GenSeed (..),
                                                   genSaveRootAddress,
                                                   genUniqueAccountAddress,
                                                   genUniqueAccountId, getAddrIdx,
                                                   getSKByAccAddr, getSKByAddr,
                                                   myRootAddresses)
import           Pos.Wallet.Web.Api               (WalletApi, walletApi)
import           Pos.Wallet.Web.ClientTypes       (AccountId (..), Addr, CAccount (..),
                                                   CAccountId (..), CAccountInit (..),
                                                   CAccountMeta (..), CAddress (..),
                                                   CCoin, CElectronCrashReport (..), CId,
                                                   CInitialized,
                                                   CPaperVendWalletRedeem (..),
                                                   CPassPhrase (..), CProfile,
                                                   CProfile (..), CTx (..), CTxId,
                                                   CTxMeta (..), CTxs (..),
                                                   CUpdateInfo (..), CWAddressMeta (..),
                                                   CWallet (..), CWalletInit (..),
                                                   CWalletMeta (..), CWalletRedeem (..),
                                                   NotifyEvent (..), SyncProgress (..),
                                                   Wal, addrMetaToAccount, addressToCId,
                                                   cIdToAddress, coinFromCCoin, encToCId,
                                                   mkCCoin, mkCTxId, mkCTxs,
                                                   toCUpdateInfo, txIdToCTxId)
import           Pos.Wallet.Web.Error             (WalletError (..), rewrapToWalletError)
import qualified Pos.Wallet.Web.Mode
import           Pos.Wallet.Web.Secret            (WalletUserSecret (..),
                                                   mkGenesisWalletUserSecret, wusAccounts,
                                                   wusWalletName)
import           Pos.Wallet.Web.Server.Sockets    (ConnectionsVar, closeWSConnections,
                                                   getWalletWebSockets, initWSConnections,
                                                   notifyAll, upgradeApplicationWS)
<<<<<<< HEAD
import           Pos.Wallet.Web.State             (AddressLookupMode (Deleted, Ever, Existing),
                                                   addOnlyNewTxMeta, addRemovedAccount,
                                                   addUpdate, addWAddress, closeState,
                                                   createAccount, createWallet,
                                                   getAccountMeta, getAccountWAddresses,
                                                   getHistoryCache, getNextUpdate,
                                                   getProfile, getTxMeta, getWAddressIds,
                                                   getWalletAddresses, getWalletMeta,
                                                   getWalletPassLU, openState,
                                                   removeAccount, removeNextUpdate,
                                                   removeWAddress, removeWallet,
=======
import           Pos.Wallet.Web.State             (AddressLookupMode (Ever, Existing),
                                                   WalletWebDB, WebWalletModeDB,
                                                   addOnlyNewTxMeta, addUpdate,
                                                   addWAddress, closeState, createAccount,
                                                   createWallet, getAccountMeta,
                                                   getAccountWAddresses, getHistoryCache,
                                                   getNextUpdate, getProfile, getTxMeta,
                                                   getWAddressIds, getWalletAddresses,
                                                   getWalletMeta, getWalletPassLU,
                                                   openState, removeAccount,
                                                   removeNextUpdate, removeWallet,
>>>>>>> 0bc5da9a
                                                   setAccountMeta, setProfile,
                                                   setWalletMeta, setWalletPassLU,
                                                   setWalletTxMeta, testReset,
                                                   updateHistoryCache)
import           Pos.Wallet.Web.State.Storage     (WalletStorage)
import           Pos.Wallet.Web.Tracking          (selectAccountsFromUtxoLock,
                                                   syncWSetsWithGStateLock,
                                                   txMempoolToModifier)
import           Pos.Web.Server                   (serveImpl)

----------------------------------------------------------------------------
-- Top level functionality
----------------------------------------------------------------------------

-- This constraint used to be abstract (a list of classes), but specifying a
-- concrete monad is quite likely more performant.
type WalletWebMode m = m ~ Pos.Wallet.Web.Mode.WalletWebMode

makeLenses ''SyncProgress

walletServeImpl
    :: WalletWebMode m
    => m Application     -- ^ Application getter
    -> Word16                             -- ^ Port to listen
    -> m ()
walletServeImpl app port =
    serveImpl app "127.0.0.1" port

walletApplication
    :: WalletWebMode m
    => m (Server WalletApi)
    -> m Application
walletApplication serv = do
    wsConn <- getWalletWebSockets
    upgradeApplicationWS wsConn . serve walletApi <$> serv

walletServer
    :: WalletWebMode m
    => SendActions m
    -> m (m :~> Handler)
    -> m (Server WalletApi)
walletServer sendActions nat = do
    syncWSetsWithGStateLock @WalletSscType =<< mapM getSKByAddr =<< myRootAddresses
    nat >>= launchNotifier
    (`enter` servantHandlers sendActions) <$> nat

bracketWalletWebDB
    :: ( MonadIO m
       , MonadMask m
       )
    => FilePath  -- ^ Path to wallet acid-state
    -> Bool      -- ^ Rebuild flag for acid-state
    -> (ExtendedState WalletStorage -> m a)
    -> m a
bracketWalletWebDB daedalusDbPath dbRebuild =
    bracket (openState dbRebuild daedalusDbPath)
            closeState

bracketWalletWS
    :: ( MonadIO m
       , MonadMask m
       )
    => (ConnectionsVar -> m a)
    -> m a
bracketWalletWS = bracket initWS closeWSConnections
  where
    initWS = putText "walletServeImpl initWsConnection" >> initWSConnections

----------------------------------------------------------------------------
-- Notifier
----------------------------------------------------------------------------

-- FIXME: this is really inefficient. Temporary solution
launchNotifier :: WalletWebMode m => (m :~> Handler) -> m ()
launchNotifier nat =
    void . liftIO $ mapM startForking
        [ dificultyNotifier
        , updateNotifier
        ]
  where
    cooldownPeriod :: Second
    cooldownPeriod = 5

    difficultyNotifyPeriod :: Microsecond
    difficultyNotifyPeriod = 500000  -- 0.5 sec

    -- networkResendPeriod = 10         -- in delay periods
    forkForever action = forkFinally action $ const $ do
        -- TODO: log error
        -- cooldown
        threadDelay cooldownPeriod
        void $ forkForever action
    -- TODO: use Servant.enter here
    -- FIXME: don't ignore errors, send error msg to the socket
    startForking = forkForever . void . runHandler . ($$) nat
    notifier period action = forever $ do
        liftIO $ threadDelay period
        action
    dificultyNotifier = void . flip runStateT def $ notifier difficultyNotifyPeriod $ do
        whenJustM networkChainDifficulty $
            \networkDifficulty -> do
                oldNetworkDifficulty <- use spNetworkCD
                when (Just networkDifficulty /= oldNetworkDifficulty) $ do
                    lift $ notifyAll $ NetworkDifficultyChanged networkDifficulty
                    spNetworkCD .= Just networkDifficulty

        localDifficulty <- localChainDifficulty
        oldLocalDifficulty <- use spLocalCD
        when (localDifficulty /= oldLocalDifficulty) $ do
            lift $ notifyAll $ LocalDifficultyChanged localDifficulty
            spLocalCD .= localDifficulty

        peers <- connectedPeers
        oldPeers <- use spPeers
        when (peers /= oldPeers) $ do
            lift $ notifyAll $ ConnectedPeersChanged peers
            spPeers .= peers

    updateNotifier = do
        cps <- waitForUpdate
        addUpdate $ toCUpdateInfo cps
        logDebug "Added update to wallet storage"
        notifyAll UpdateAvailable

    -- historyNotifier :: WalletWebMode m => m ()
    -- historyNotifier = do
    --     cAddresses <- myCIds
    --     for_ cAddresses $ \cAddress -> do
    --         -- TODO: is reading from acid RAM only (not reading from disk?)
    --         oldHistoryLength <- length . fromMaybe mempty <$> getAccountHistory cAddress
    --         newHistoryLength <- length <$> getHistory cAddress
    --         when (oldHistoryLength /= newHistoryLength) .
    --             notifyAll $ NewWalletTransaction cAddress

walletServerOuts :: OutSpecs
walletServerOuts = sendTxOuts

----------------------------------------------------------------------------
-- Handlers
----------------------------------------------------------------------------

servantHandlers
    :: WalletWebMode m
    => SendActions m
    -> ServerT WalletApi m
servantHandlers sendActions =
     testResetAll
    :<|>

     getWallet
    :<|>
     getWallets
    :<|>
     newWallet
    :<|>
     updateWallet
    :<|>
     newWallet
    :<|>
     renameWSet
    :<|>
     deleteWallet
    :<|>
     importWallet
    :<|>
     changeWalletPassphrase
    :<|>

     getAccount
    :<|>
     getAccounts
    :<|>
     updateAccount
    :<|>
     newAccount RandomSeed
    :<|>
     deleteAccount
    :<|>

     newAddress RandomSeed
    :<|>

     isValidAddress
    :<|>

     getUserProfile
    :<|>
     updateUserProfile
    :<|>

     newPayment sendActions
    :<|>
     updateTransaction
    :<|>
     getHistoryLimited
    :<|>

     nextUpdate
    :<|>
     applyUpdate
    :<|>

     redeemAda sendActions
    :<|>
     redeemAdaPaperVend sendActions
    :<|>

     reportingInitialized
    :<|>
     reportingElectroncrash
    :<|>

     (blockchainSlotDuration <&> fromIntegral)
    :<|>
     pure curSoftwareVersion
    :<|>
     syncProgress

-- getAddresses :: WalletWebMode m => m [CId]
-- getAddresses = map addressToCId <$> myAddresses

-- getBalances :: WalletWebMode m => m [(CId, Coin)]
-- getBalances = join $ mapM gb <$> myAddresses
--   where gb addr = (,) (addressToCId addr) <$> getBalance addr

getUserProfile :: WalletWebMode m => m CProfile
getUserProfile = getProfile

updateUserProfile :: WalletWebMode m => CProfile -> m CProfile
updateUserProfile profile = setProfile profile >> getUserProfile

getWAddressBalance :: WalletWebMode m => CWAddressMeta -> m Coin
getWAddressBalance addr =
    getBalance <=< decodeCIdOrFail $ cwamId addr

getWAddress :: WalletWebMode m => CWAddressMeta -> m CAddress
getWAddress cAddr = do
    let aId = cwamId cAddr
    balance <- getWAddressBalance cAddr
    let addrAccount = addrMetaToAccount cAddr
    (ctxs, _) <-
        getHistory
            Nothing
            (Just addrAccount)  -- just to specify addrId is not enough
            (Just aId)
    let isUsed = not (null ctxs) || balance > minBound
    -- Suppose we have transaction with inputs A1, A2, A3. Output address B_j is referred to as change address if it belongs to same account as one of A_i
    acctAddrs <- (S.fromList . map cwamId) <$> getAccountAddrsOrThrow Ever addrAccount
    let containsChangeAddr CTx {..} = aId `elem` ctOutputAddrs && any (`S.member` acctAddrs) ctInputAddrs
    let isChange = any containsChangeAddr ctxs
    return $ CAddress aId (mkCCoin balance) isUsed isChange

getAccountAddrsOrThrow
    :: WalletWebMode m
    => AddressLookupMode -> AccountId -> m [CWAddressMeta]
getAccountAddrsOrThrow mode accId =
    getAccountWAddresses mode accId >>= maybeThrow noWallet
  where
    noWallet =
        RequestError $
        sformat ("No account with address "%build%" found") accId

getAccount :: WalletWebMode m => AccountId -> m CAccount
getAccount accId = do
    encSK <- getSKByAddr (aiWId accId)
    addrs <- getAccountAddrsOrThrow Existing accId
    modifier <- txMempoolToModifier encSK
    let insertions = map fst (MM.insertions modifier)
    let mergedAccAddrs = ordNub $ addrs ++ insertions
    mergedAccs <- mapM getWAddress mergedAccAddrs
    balance <- mkCCoin . unsafeIntegerToCoin . sumCoins <$>
               mapM getWAddressBalance mergedAccAddrs
    meta <- getAccountMeta accId >>= maybeThrow noWallet
    pure $ CAccount (encodeCType accId) meta mergedAccs balance
  where
    noWallet =
        RequestError $ sformat ("No account with address "%build%" found") accId

getWallet :: WalletWebMode m => CId Wal -> m CWallet
getWallet cAddr = do
    meta       <- getWalletMeta cAddr >>= maybeThrow noWSet
    wallets    <- getAccounts (Just cAddr)
    let walletsNum = length wallets
    balance    <- mkCCoin . unsafeIntegerToCoin . sumCoins <$>
                     mapM (decodeCCoinOrFail . caAmount) wallets
    hasPass    <- isNothing . checkPassMatches emptyPassphrase <$> getSKByAddr cAddr
    passLU     <- getWalletPassLU cAddr >>= maybeThrow noWSet
    pure $ CWallet cAddr meta walletsNum balance hasPass passLU
  where
    noWSet = RequestError $
        sformat ("No wallet with address "%build%" found") cAddr

-- TODO: probably poor naming
decodeCIdOrFail :: MonadThrow m => CId w -> m Address
decodeCIdOrFail = either wrongAddress pure . cIdToAddress
  where wrongAddress err = throwM . DecodeError $
            sformat ("Error while decoding CId: "%stext) err

-- TODO: these two could be removed if we decide to encode endpoint result
-- to CType automatically
decodeCAccountIdOrFail :: MonadThrow m => CAccountId -> m AccountId
decodeCAccountIdOrFail = either wrongAddress pure . decodeCType
  where wrongAddress err = throwM . DecodeError $
            sformat ("Error while decoding CAccountId: "%stext) err

decodeCCoinOrFail :: MonadThrow m => CCoin -> m Coin
decodeCCoinOrFail c =
    coinFromCCoin c `whenNothing` throwM (DecodeError "Wrong coin format")


getWalletAccountIds :: WalletWebMode m => CId Wal -> m [AccountId]
getWalletAccountIds cWalId = filter ((== cWalId) . aiWId) <$> getWAddressIds

getWalletAddrMetas
    :: WalletWebMode m
    => AddressLookupMode -> CId Wal -> m [CWAddressMeta]
getWalletAddrMetas lookupMode cWalId =
    concatMapM (getAccountAddrsOrThrow lookupMode) =<<
    getWalletAccountIds cWalId

getWalletAddrs
    :: WalletWebMode m
    => AddressLookupMode -> CId Wal -> m [CId Addr]
getWalletAddrs = (cwamId <<$>>) ... getWalletAddrMetas

getAccounts :: WalletWebMode m => Maybe (CId Wal) -> m [CAccount]
getAccounts mCAddr = do
    whenJust mCAddr $ \cAddr -> getWalletMeta cAddr `whenNothingM_` noWSet cAddr
    mapM getAccount =<< maybe getWAddressIds getWalletAccountIds mCAddr
  where
    noWSet cAddr = throwM . RequestError $
        sformat ("No account with address "%build%" found") cAddr

getWallets :: WalletWebMode m => m [CWallet]
getWallets = getWalletAddresses >>= mapM getWallet

newPayment
    :: WalletWebMode m
    => SendActions m
    -> PassPhrase
    -> AccountId
    -> CId Addr
    -> Coin
    -> m CTx
newPayment sa passphrase srcAccount dstAccount coin =
    sendMoney
        sa
        passphrase
        (AccountMoneySource srcAccount)
        (one (dstAccount, coin))

data MoneySource
    = WalletMoneySource (CId Wal)
    | AccountMoneySource AccountId
    | AddressMoneySource CWAddressMeta
    deriving (Show, Eq)

getMoneySourceAddresses :: WalletWebMode m => MoneySource -> m [CWAddressMeta]
getMoneySourceAddresses (AddressMoneySource addrId) = return $ one addrId
getMoneySourceAddresses (AccountMoneySource accId) =
    getAccountAddrsOrThrow Existing accId
getMoneySourceAddresses (WalletMoneySource wid) =
    getWalletAccountIds wid >>=
    concatMapM (getMoneySourceAddresses . AccountMoneySource)

getSomeMoneySourceAccount :: WalletWebMode m => MoneySource -> m AccountId
getSomeMoneySourceAccount (AddressMoneySource addrId) =
    return $ addrMetaToAccount addrId
getSomeMoneySourceAccount (AccountMoneySource accId) = return accId
getSomeMoneySourceAccount (WalletMoneySource wid) = do
    wAddr <- (head <$> getWalletAccountIds wid) >>= maybeThrow noWallets
    getSomeMoneySourceAccount (AccountMoneySource wAddr)
  where
    noWallets = InternalError "Wallet has no accounts"

getMoneySourceWallet :: MoneySource -> CId Wal
getMoneySourceWallet (AddressMoneySource addrId) = cwamWId addrId
getMoneySourceWallet (AccountMoneySource accId)  = aiWId accId
getMoneySourceWallet (WalletMoneySource wid)     = wid

sendMoney
    :: WalletWebMode m
    => SendActions m
    -> PassPhrase
    -> MoneySource
    -> NonEmpty (CId Addr, Coin)
    -> m CTx
sendMoney sendActions passphrase moneySource dstDistr = do
    allAddrs <- getMoneySourceAddresses moneySource
    let dstAccAddrsSet = S.fromList $ map fst $ toList dstDistr
        notDstAccounts = filter (\a -> not $ cwamId a `S.member` dstAccAddrsSet) allAddrs
        coins = foldr1 unsafeAddCoin $ snd <$> dstDistr
    distr@(remaining, spendings) <- selectSrcAccounts coins notDstAccounts
    logDebug $ buildDistribution distr
    mRemTx <- mkRemainingTx remaining
    txOuts <- forM dstDistr $ \(cAddr, coin) -> do
        addr <- decodeCIdOrFail cAddr
        return $ TxOutAux (TxOut addr coin) []
    let txOutsWithRem = maybe txOuts (\remTx -> remTx :| toList txOuts) mRemTx
    srcTxOuts <- forM (toList spendings) $ \(cAddr, c) -> do
        addr <- decodeCIdOrFail $ cwamId cAddr
        return (TxOut addr c)
    sendDo (fst <$> spendings) txOutsWithRem srcTxOuts
  where
    selectSrcAccounts
        :: WalletWebMode m
        => Coin
        -> [CWAddressMeta]
        -> m (Coin, NonEmpty (CWAddressMeta, Coin))
    selectSrcAccounts reqCoins accounts
        | reqCoins == mkCoin 0 =
            throwM $ RequestError "Spending non-positive amount of money!"
        | [] <- accounts =
            throwM . RequestError $
            sformat ("Not enough money (need " %build % " more)") reqCoins
        | acc:accs <- accounts = do
            balance <- getWAddressBalance acc
            if | balance == mkCoin 0 ->
                   selectSrcAccounts reqCoins accs
               | balance < reqCoins ->
                   do let remCoins = reqCoins `unsafeSubCoin` balance
                      ((acc, balance) :|) . toList <<$>>
                          selectSrcAccounts remCoins accs
               | otherwise ->
                   return
                       (balance `unsafeSubCoin` reqCoins, (acc, reqCoins) :| [])

    mkRemainingTx remaining
        | remaining == mkCoin 0 = return Nothing
        | otherwise = do
            relatedWallet <- getSomeMoneySourceAccount moneySource
            account       <- newAddress RandomSeed passphrase relatedWallet
            remAddr       <- decodeCIdOrFail (cadId account)
            let remTx = TxOutAux (TxOut remAddr remaining) []
            return $ Just remTx

    withSafeSigners (sk :| sks) action =
        withSafeSigner sk (return passphrase) $ \mss -> do
            ss <- maybeThrow (RequestError "Passphrase doesn't match") mss
            case nonEmpty sks of
                Nothing -> action (ss :| [])
                Just sks' -> do
                    let action' = action . (ss :|) . toList
                    withSafeSigners sks' action'

    sendDo srcAddrMetas txs srcTxOuts = do
        na <- getPeers
        sks <- forM srcAddrMetas $ getSKByAccAddr passphrase
        srcAddrs <- forM srcAddrMetas $ decodeCIdOrFail . cwamId
        let dstAddrs = txOutAddress . toaOut <$> toList txs
        withSafeSigners sks $ \ss -> do
            let hdwSigner = NE.zip ss srcAddrs
            etx <- submitMTx sendActions hdwSigner (toList na) txs
            case etx of
                Left err ->
                    throwM . RequestError $
                    sformat ("Cannot send transaction: " %stext) err
                Right (TxAux {taTx = tx}) -> do
                    logInfo $
                        sformat ("Successfully spent money from "%
                                 listF ", " addressF % " addresses on " %
                                 listF ", " addressF)
                        (toList srcAddrs)
                        dstAddrs
                    -- TODO: this should be removed in production
                    let txHash    = hash tx
                        srcWallet = getMoneySourceWallet moneySource
                    ctxs <- addHistoryTx srcWallet $
                        THEntry txHash tx srcTxOuts Nothing (toList srcAddrs) dstAddrs
                    ctsOutgoing ctxs `whenNothing` throwM noOutgoingTx

    noOutgoingTx = InternalError "Can't report outgoing transaction"

    listF separator formatter =
        F.later $ fold . intersperse separator . fmap (F.bprint formatter)

    buildDistribution (remaining, spendings) =
        let entries =
                spendings <&> \(CWAddressMeta {..}, c) ->
                    F.bprint (build % ": " %build) c cwamId
            remains = F.bprint ("Remaining: " %build) remaining
        in sformat
               ("Transaction input distribution:\n" %listF "\n" build %
                "\n" %build)
               (toList entries)
               remains

getFullWalletHistory :: WalletWebMode m => CId Wal -> m ([CTx], Word)
getFullWalletHistory cWalId = do
    addrs <- mapM decodeCIdOrFail =<< getWalletAddrs Ever cWalId
    cHistory <- do
        (mInit, cachedTxs) <- transCache <$> getHistoryCache cWalId

        TxHistoryAnswer {..} <- untag @WalletSscType getTxHistory addrs mInit

        -- Add allowed portion of result to cache
        let fullHistory = taHistory <> cachedTxs
            lenHistory = length taHistory
            cached = drop (lenHistory - taCachedNum) taHistory
        unless (null cached) $
            updateHistoryCache
                cWalId
                taLastCachedHash
                taCachedUtxo
                (cached <> cachedTxs)

        ctxs <- forM fullHistory $ addHistoryTx cWalId
        pure $ concatMap toList ctxs
    pure (cHistory, fromIntegral $ length cHistory)
  where
    transCache
        :: Maybe (HeaderHash, Utxo, [TxHistoryEntry])
        -> (Maybe (HeaderHash, Utxo), [TxHistoryEntry])
    transCache Nothing                = (Nothing, [])
    transCache (Just (hh, utxo, txs)) = (Just (hh, utxo), txs)


getHistory
    :: WalletWebMode m
    => Maybe (CId Wal)
    -> Maybe AccountId
    -> Maybe (CId Addr)
    -> m ([CTx], Word)
getHistory mCWalId mAccountId mAddrId = do
    -- FIXME: searching when only AddrId is provided is not supported yet.
    (cWalId, accIds) <- case (mCWalId, mAccountId) of
        (Nothing, Nothing)      -> throwM errorSpecifySomething
        (Just _, Just _)        -> throwM errorDontSpecifyBoth
        (Just cWalId', Nothing) -> do
            accIds' <- getWalletAccountIds cWalId'
            pure (cWalId', accIds')
        (Nothing, Just accId)   -> pure (aiWId accId, [accId])
    accAddrs <- map cwamId <$> concatMapM (getAccountAddrsOrThrow Ever) accIds
    addrs <- case mAddrId of
        Nothing -> pure accAddrs
        Just addr ->
            if addr `elem` accAddrs then pure [addr] else throwM errorBadAddress
    first (filter (fits addrs)) <$> getFullWalletHistory cWalId
  where
    fits :: [CId Addr] -> CTx -> Bool
    fits addrs ctx = any (relatesToAddr ctx) addrs
    relatesToAddr CTx {..} = (`elem` (ctInputAddrs ++ ctOutputAddrs))
    errorSpecifySomething = RequestError $
        "Please specify either walletId or accountId"
    errorDontSpecifyBoth = RequestError $
        "Please do not specify both walletId and accountId at the same time"
    errorBadAddress = RequestError $
        "Specified wallet/account does not contain specified address"

getHistoryLimited
    :: WalletWebMode m
    => Maybe (CId Wal)
    -> Maybe AccountId
    -> Maybe (CId Addr)
    -> Maybe Word
    -> Maybe Word
    -> m ([CTx], Word)
getHistoryLimited mCWalId mAccId mAddrId mSkip mLimit =
    first applySkipLimit <$> getHistory mCWalId mAccId mAddrId
  where
    applySkipLimit = take limit . drop skip
    limit = (fromIntegral $ fromMaybe defaultLimit mLimit)
    skip = (fromIntegral $ fromMaybe defaultSkip mSkip)
    defaultLimit = 100
    defaultSkip = 0

addHistoryTx
    :: WalletWebMode m
    => CId Wal
    -> TxHistoryEntry
    -> m CTxs
addHistoryTx cWalId wtx@THEntry{..} = do
    -- TODO: this should be removed in production
    diff <- maybe localChainDifficulty pure =<<
            networkChainDifficulty
    meta <- CTxMeta <$> liftIO getPOSIXTime
    let cId = txIdToCTxId _thTxId
    addOnlyNewTxMeta cWalId cId meta
    meta' <- fromMaybe meta <$> getTxMeta cWalId cId
    walAddrMetas <- getWalletAddrMetas Ever cWalId
    mkCTxs diff wtx meta' walAddrMetas & either (throwM . InternalError) pure

newAddress
    :: WalletWebMode m
    => AddrGenSeed
    -> PassPhrase
    -> AccountId
    -> m CAddress
newAddress addGenSeed passphrase accId = do
    -- check wallet exists
    _ <- getAccount accId

    cAccAddr <- genUniqueAccountAddress addGenSeed passphrase accId
    addWAddress cAccAddr
    getWAddress cAccAddr

newAccount :: WalletWebMode m => AddrGenSeed -> PassPhrase -> CAccountInit -> m CAccount
newAccount addGenSeed passphrase CAccountInit {..} = do
    -- check wallet exists
    _ <- getWallet caInitWId

    cAddr <- genUniqueAccountId addGenSeed caInitWId
    createAccount cAddr caInitMeta
    () <$ newAddress addGenSeed passphrase cAddr
    getAccount cAddr

createWalletSafe
    :: WalletWebMode m
    => CId Wal -> CWalletMeta -> m CWallet
createWalletSafe cid wsMeta = do
    wSetExists <- isJust <$> getWalletMeta cid
    when wSetExists $
        throwM $ RequestError "Wallet with that mnemonics already exists"
    curTime <- liftIO getPOSIXTime
    createWallet cid wsMeta curTime
    getWallet cid

newWallet :: WalletWebMode m => PassPhrase -> CWalletInit -> m CWallet
newWallet passphrase CWalletInit {..} = do
    let CWalletMeta {..} = cwInitMeta
    cAddr <- genSaveRootAddress passphrase cwBackupPhrase
    wallet@CWallet{..} <- createWalletSafe cAddr cwInitMeta

    let accMeta = CAccountMeta { caName = "Initial account" }
    let accInit = CAccountInit { caInitWId = cwId, caInitMeta = accMeta }
    _ <- newAccount RandomSeed passphrase accInit
    return wallet

updateWallet :: WalletWebMode m => CId Wal -> CWalletMeta -> m CWallet
updateWallet wId wMeta = do
    setWalletMeta wId wMeta
    getWallet wId

updateAccount :: WalletWebMode m => AccountId -> CAccountMeta -> m CAccount
updateAccount accId wMeta = do
    setAccountMeta accId wMeta
    getAccount accId

updateTransaction :: WalletWebMode m => AccountId -> CTxId -> CTxMeta -> m ()
updateTransaction accId txId txMeta = do
    setWalletTxMeta (aiWId accId) txId txMeta

deleteWallet :: WalletWebMode m => CId Wal -> m ()
deleteWallet wid = do
    accounts <- getAccounts (Just wid)
    mapM_ (\acc -> deleteAccount =<< decodeCAccountIdOrFail (caId acc)) accounts
    removeWallet wid
    deleteSecretKey . fromIntegral =<< getAddrIdx wid

deleteAccount :: WalletWebMode m => AccountId -> m ()
deleteAccount = removeAccount

-- TODO: to add when necessary
-- deleteWAddress :: WalletWebMode m => CWAddressMeta -> m ()
-- deleteWAddress = removeWAddress

renameWSet :: WalletWebMode m => CId Wal -> Text -> m CWallet
renameWSet cid newName = do
    meta <- getWalletMeta cid >>= maybeThrow (RequestError "No such wallet")
    setWalletMeta cid meta{ cwName = newName }
    getWallet cid

data AccountsSnapshot = AccountsSnapshot
    { asExisting :: [CWAddressMeta]
    , asDeleted  :: [CWAddressMeta]
    }

instance Monoid AccountsSnapshot where
    mempty = AccountsSnapshot mempty mempty
    AccountsSnapshot a1 b1 `mappend` AccountsSnapshot a2 b2 =
        AccountsSnapshot (a1 <> a2) (b1 <> b2)

instance Buildable AccountsSnapshot where
    build AccountsSnapshot {..} =
        bprint
            ("{ existing: "%listJson% ", deleted: "%listJson)
            asExisting
            asDeleted

changeWalletPassphrase
    :: WalletWebMode m
    => CId Wal -> PassPhrase -> PassPhrase -> m ()
changeWalletPassphrase wid oldPass newPass = do
    oldSK <- getSKByAddr wid

    unless (isJust $ checkPassMatches newPass oldSK) $ do
        newSK <- maybeThrow badPass $ changeEncPassphrase oldPass newPass oldSK
        deleteSK oldPass
        addSecretKey newSK
        setWalletPassLU wid =<< liftIO getPOSIXTime
  where
    badPass = RequestError "Invalid old passphrase given"
    deleteSK passphrase = do
        let nice k = encToCId k == wid && isJust (checkPassMatches passphrase k)
        midx <- findIndex nice <$> getSecretKeys
        idx  <- RequestError "No key with such address and pass found"
                `maybeThrow` midx
        deleteSecretKey (fromIntegral idx)

-- NOTE: later we will have `isValidAddress :: CId -> m Bool` which should work for arbitrary crypto
isValidAddress :: WalletWebMode m => Text -> m Bool
isValidAddress sAddr =
    pure . isRight $ decodeTextAddress sAddr

-- | Get last update info
nextUpdate :: WalletWebMode m => m CUpdateInfo
nextUpdate = getNextUpdate >>=
             maybeThrow (RequestError "No updates available")

applyUpdate :: WalletWebMode m => m ()
applyUpdate = removeNextUpdate >> applyLastUpdate

redeemAda :: WalletWebMode m => SendActions m -> PassPhrase -> CWalletRedeem -> m CTx
redeemAda sendActions passphrase CWalletRedeem {..} = do
    seedBs <- maybe invalidBase64 pure
        -- NOTE: this is just safety measure
        $ rightToMaybe (B64.decode crSeed) <|> rightToMaybe (B64.decodeUrl crSeed)
    redeemAdaInternal sendActions passphrase crWalletId seedBs
  where
    invalidBase64 =
        throwM . RequestError $ "Seed is invalid base64(url) string: " <> crSeed

-- Decrypts certificate based on:
--  * https://github.com/input-output-hk/postvend-app/blob/master/src/CertGen.hs#L205
--  * https://github.com/input-output-hk/postvend-app/blob/master/src/CertGen.hs#L160
redeemAdaPaperVend
    :: WalletWebMode m
    => SendActions m
    -> PassPhrase
    -> CPaperVendWalletRedeem
    -> m CTx
redeemAdaPaperVend sendActions passphrase CPaperVendWalletRedeem {..} = do
    seedEncBs <- maybe invalidBase58 pure
        $ decodeBase58 bitcoinAlphabet $ encodeUtf8 pvSeed
    aesKey <- either invalidMnemonic pure
        $ deriveAesKeyBS <$> toSeed pvBackupPhrase
    seedDecBs <- either decryptionFailed pure
        $ aesDecrypt seedEncBs aesKey
    redeemAdaInternal sendActions passphrase pvWalletId seedDecBs
  where
    invalidBase58 =
        throwM . RequestError $ "Seed is invalid base58 string: " <> pvSeed
    invalidMnemonic e =
        throwM . RequestError $ "Invalid mnemonic: " <> toText e
    decryptionFailed e =
        throwM . RequestError $ "Decryption failed: " <> show e

redeemAdaInternal
    :: WalletWebMode m
    => SendActions m
    -> PassPhrase
    -> CAccountId
    -> ByteString
    -> m CTx
redeemAdaInternal sendActions passphrase cAccId seedBs = do
    (_, redeemSK) <- maybeThrow (RequestError "Seed is not 32-byte long") $
                     redeemDeterministicKeyGen seedBs
    accId <- decodeCAccountIdOrFail cAccId
    -- new redemption wallet
    _ <- getAccount accId

    let srcAddr = makeRedeemAddress $ redeemToPublic redeemSK
    dstCAddr <- genUniqueAccountAddress RandomSeed passphrase accId
    dstAddr <- decodeCIdOrFail $ cwamId dstCAddr
    na <- getPeers
    etx <- submitRedemptionTx sendActions redeemSK (toList na) dstAddr
    case etx of
        Left err -> throwM . RequestError $
                    "Cannot send redemption transaction: " <> err
        Right (TxAux {..}, redeemAddress, redeemBalance) -> do
            -- add redemption transaction to the history of new wallet
            let txInputs = [TxOut redeemAddress redeemBalance]
            ctxs <- addHistoryTx (aiWId accId)
                (THEntry (hash taTx) taTx txInputs Nothing [srcAddr] [dstAddr])
            ctsOutgoing ctxs `whenNothing` throwM noOutgoingTx
  where
   noOutgoingTx = InternalError "Can't report outgoing transaction"

reportingInitialized :: WalletWebMode m => CInitialized -> m ()
reportingInitialized cinit = do
    sendReportNodeNologs version (RInfo $ show cinit) `catchAll` handler
  where
    handler e =
        logError $
        sformat ("Didn't manage to report initialization time "%shown%
                 " because of exception "%shown) cinit e

reportingElectroncrash :: forall m. WalletWebMode m => CElectronCrashReport -> m ()
reportingElectroncrash celcrash = do
    servers <- Ether.asks' (view rcReportServers)
    errors <- fmap lefts $ forM servers $ \serv ->
        try $ sendReport [fdFilePath $ cecUploadDump celcrash]
                         []
                         (RInfo $ show celcrash)
                         "daedalus"
                         version
                         (toString serv)
    whenNotNull errors $ handler . NE.head
  where
    fmt = ("Didn't manage to report electron crash "%shown%" because of exception "%shown)
    handler :: SomeException -> m ()
    handler e = logError $ sformat fmt celcrash e

importWallet
    :: WalletWebMode m
    => PassPhrase
    -> Text
    -> m CWallet
importWallet passphrase (toString -> fp) = do
    secret <-
        rewrapToWalletError isDoesNotExistError noFile $
        rewrapToWalletError (\UserSecretDecodingError{} -> True) decodeFailed $
        readUserSecret fp
    wSecret <- maybeThrow noWalletSecret (secret ^. usWalletSet)
    wId <- cwId <$> importWalletSecret emptyPassphrase wSecret
    changeWalletPassphrase wId emptyPassphrase passphrase
    getWallet wId
  where
    noWalletSecret = RequestError "This key doesn't contain HD wallet info"
    noFile _ = "File doesn't exist"
    decodeFailed = sformat ("Invalid secret file ("%build%")")

importWalletSecret
    :: WalletWebMode m
    => PassPhrase
    -> WalletUserSecret
    -> m CWallet
importWalletSecret passphrase WalletUserSecret{..} = do
    let key    = _wusRootKey
        addr   = makePubKeyAddress $ encToPublic key
        wid    = addressToCId addr
        wMeta  = def { cwName = _wusWalletName }
    addSecretKey key
    importedWallet <- createWalletSafe wid wMeta

    for_ _wusAccounts $ \(walletIndex, walletName) -> do
        let accMeta = def{ caName = walletName }
            seedGen = DeterminedSeed walletIndex
        cAddr <- genUniqueAccountId seedGen wid
        createAccount cAddr accMeta

    for_ _wusAddrs $ \(walletIndex, accountIndex) -> do
        let accId = AccountId wid walletIndex
        newAddress (DeterminedSeed accountIndex) passphrase accId

    selectAccountsFromUtxoLock @WalletSscType [key]

    return importedWallet

-- | Creates wallet with given genesis hd-wallet key.
addInitialRichAccount :: WalletWebMode m => Int -> m ()
addInitialRichAccount keyId =
    when isDevelopment . E.handleAll wSetExistsHandler $ do
        key <- maybeThrow noKey (genesisDevHdwSecretKeys ^? ix keyId)
        void $ importWalletSecret emptyPassphrase $
            mkGenesisWalletUserSecret key
                & wusWalletName .~ "Precreated wallet full of money"
                & wusAccounts . traversed . _2 .~ "Initial account"
  where
    noKey = InternalError $ sformat ("No genesis key #" %build) keyId
    wSetExistsHandler =
        logDebug . sformat ("Creation of initial wallet was skipped (" %build % ")")

syncProgress :: WalletWebMode m => m SyncProgress
syncProgress = do
    SyncProgress
    <$> localChainDifficulty
    <*> networkChainDifficulty
    <*> connectedPeers

testResetAll :: WalletWebMode m => m ()
testResetAll | isDevelopment = deleteAllKeys >> testReset
             | otherwise     = throwM err403
  where
    deleteAllKeys = do
        keyNum <- length <$> getSecretKeys
        replicateM_ keyNum $ deleteSecretKey 0


----------------------------------------------------------------------------
-- Orphan instances
----------------------------------------------------------------------------

instance FromHttpApiData Coin where
    parseUrlPiece = fmap mkCoin . parseUrlPiece

instance FromHttpApiData Address where
    parseUrlPiece = decodeTextAddress

instance FromHttpApiData (CId w) where
    parseUrlPiece = fmap addressToCId . decodeTextAddress

instance FromHttpApiData CAccountId where
    parseUrlPiece = fmap CAccountId . parseUrlPiece

-- FIXME: unsafe (temporary, will be removed probably in future)
-- we are not checking whether received Text is really valid CTxId
instance FromHttpApiData CTxId where
    parseUrlPiece = pure . mkCTxId

instance FromHttpApiData CPassPhrase where
    parseUrlPiece = pure . CPassPhrase<|MERGE_RESOLUTION|>--- conflicted
+++ resolved
@@ -84,12 +84,7 @@
 import           Pos.Util.BackupPhrase            (toSeed)
 import qualified Pos.Util.Modifier                as MM
 import           Pos.Util.Servant                 (decodeCType, encodeCType)
-<<<<<<< HEAD
 import           Pos.Util.UserSecret              (UserSecretDecodingError (..),
-=======
-import           Pos.Util.UserSecret              (UserSecret,
-                                                   UserSecretDecodingError (..),
->>>>>>> 0bc5da9a
                                                    readUserSecret, usWalletSet)
 import           Pos.Wallet.KeyStorage            (addSecretKey, deleteSecretKey,
                                                    getSecretKeys)
@@ -131,21 +126,7 @@
 import           Pos.Wallet.Web.Server.Sockets    (ConnectionsVar, closeWSConnections,
                                                    getWalletWebSockets, initWSConnections,
                                                    notifyAll, upgradeApplicationWS)
-<<<<<<< HEAD
-import           Pos.Wallet.Web.State             (AddressLookupMode (Deleted, Ever, Existing),
-                                                   addOnlyNewTxMeta, addRemovedAccount,
-                                                   addUpdate, addWAddress, closeState,
-                                                   createAccount, createWallet,
-                                                   getAccountMeta, getAccountWAddresses,
-                                                   getHistoryCache, getNextUpdate,
-                                                   getProfile, getTxMeta, getWAddressIds,
-                                                   getWalletAddresses, getWalletMeta,
-                                                   getWalletPassLU, openState,
-                                                   removeAccount, removeNextUpdate,
-                                                   removeWAddress, removeWallet,
-=======
 import           Pos.Wallet.Web.State             (AddressLookupMode (Ever, Existing),
-                                                   WalletWebDB, WebWalletModeDB,
                                                    addOnlyNewTxMeta, addUpdate,
                                                    addWAddress, closeState, createAccount,
                                                    createWallet, getAccountMeta,
@@ -155,7 +136,6 @@
                                                    getWalletMeta, getWalletPassLU,
                                                    openState, removeAccount,
                                                    removeNextUpdate, removeWallet,
->>>>>>> 0bc5da9a
                                                    setAccountMeta, setProfile,
                                                    setWalletMeta, setWalletPassLU,
                                                    setWalletTxMeta, testReset,
