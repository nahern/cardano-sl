{-# LANGUAGE CPP                   #-}
{-# LANGUAGE FlexibleInstances     #-}
{-# LANGUAGE MultiParamTypeClasses #-}
{-# LANGUAGE TypeFamilies          #-}
{-# LANGUAGE UndecidableInstances  #-}

module Pos.Wallet.Web.State.Holder
       ( WalletWebDB
       , runWalletWebDB
       ) where

import           Universum

import           Control.Lens               (iso)
import           Control.Monad.Trans        (MonadTrans (..))
import           Control.TimeWarp.Rpc       (MonadDialog, MonadTransfer)
import           Control.TimeWarp.Timed     (MonadTimed, ThreadId)
import           Serokell.Util.Lens         (WrappedM (..))
import           System.Wlog                (CanLog, HasLoggerName)

<<<<<<< HEAD
import           Pos.Context                (WithNodeContext)
=======
>>>>>>> 493010f5
import           Pos.DHT.Model              (MonadDHT, MonadMessageDHT,
                                             WithDefaultMsgHeader)
import qualified Pos.Modern.DB              as Modern (MonadDB)
import qualified Pos.Modern.Txp.Class       as Modern (MonadTxpLD)
import           Pos.Slotting               (MonadSlots)
import           Pos.WorkMode               ()

import           Pos.Wallet.Context         (WithWalletContext)
import           Pos.Wallet.KeyStorage      (MonadKeys)
import           Pos.Wallet.State           (MonadWalletDB)

import           Pos.Wallet.Web.State.State (MonadWalletWebDB (..), WalletState)

-- | Holder for web wallet data
newtype WalletWebDB m a = WalletWebDB
    { getWalletWebDB :: ReaderT WalletState m a
    } deriving (Functor, Applicative, Monad, MonadTimed, MonadThrow, MonadCatch,
<<<<<<< HEAD
                MonadMask, MonadIO, MonadDB ssc, HasLoggerName, WithNodeContext ssc,
                MonadDialog s p, MonadDHT, MonadMessageDHT s, MonadSlots, MonadSscLD ssc,
                Modern.MonadDB ssc, Modern.MonadTxpLD ssc,
                WithDefaultMsgHeader, MonadJL, CanLog, MonadTxLD, MonadStats, MonadKeys)
=======
                MonadMask, MonadIO, HasLoggerName, MonadWalletDB, WithWalletContext,
                MonadDialog s p, MonadDHT, MonadMessageDHT s, MonadSlots,
                WithDefaultMsgHeader, CanLog, MonadKeys)
>>>>>>> 493010f5

instance Monad m => WrappedM (WalletWebDB m) where
    type UnwrappedM (WalletWebDB m) = ReaderT WalletState m
    _WrappedM = iso getWalletWebDB WalletWebDB

instance MonadTrans WalletWebDB where
    lift = WalletWebDB . lift

instance MonadTransfer s m => MonadTransfer s (WalletWebDB m)

type instance ThreadId (WalletWebDB m) = ThreadId m

-- | Instance for generic web wallet class
instance Monad m => MonadWalletWebDB (WalletWebDB m) where
    getWalletWebState = WalletWebDB ask

-- | Execute `WalletWebDB` action with given `WalletState`
runWalletWebDB :: WalletState -> WalletWebDB m a -> m a
runWalletWebDB ws = flip runReaderT ws . getWalletWebDB<|MERGE_RESOLUTION|>--- conflicted
+++ resolved
@@ -1,4 +1,3 @@
-{-# LANGUAGE CPP                   #-}
 {-# LANGUAGE FlexibleInstances     #-}
 {-# LANGUAGE MultiParamTypeClasses #-}
 {-# LANGUAGE TypeFamilies          #-}
@@ -18,10 +17,6 @@
 import           Serokell.Util.Lens         (WrappedM (..))
 import           System.Wlog                (CanLog, HasLoggerName)
 
-<<<<<<< HEAD
-import           Pos.Context                (WithNodeContext)
-=======
->>>>>>> 493010f5
 import           Pos.DHT.Model              (MonadDHT, MonadMessageDHT,
                                              WithDefaultMsgHeader)
 import qualified Pos.Modern.DB              as Modern (MonadDB)
@@ -39,16 +34,9 @@
 newtype WalletWebDB m a = WalletWebDB
     { getWalletWebDB :: ReaderT WalletState m a
     } deriving (Functor, Applicative, Monad, MonadTimed, MonadThrow, MonadCatch,
-<<<<<<< HEAD
-                MonadMask, MonadIO, MonadDB ssc, HasLoggerName, WithNodeContext ssc,
-                MonadDialog s p, MonadDHT, MonadMessageDHT s, MonadSlots, MonadSscLD ssc,
-                Modern.MonadDB ssc, Modern.MonadTxpLD ssc,
-                WithDefaultMsgHeader, MonadJL, CanLog, MonadTxLD, MonadStats, MonadKeys)
-=======
                 MonadMask, MonadIO, HasLoggerName, MonadWalletDB, WithWalletContext,
                 MonadDialog s p, MonadDHT, MonadMessageDHT s, MonadSlots,
                 WithDefaultMsgHeader, CanLog, MonadKeys)
->>>>>>> 493010f5
 
 instance Monad m => WrappedM (WalletWebDB m) where
     type UnwrappedM (WalletWebDB m) = ReaderT WalletState m
