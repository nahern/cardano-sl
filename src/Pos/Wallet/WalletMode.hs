{-# LANGUAGE CPP                  #-}
{-# LANGUAGE ConstraintKinds      #-}
{-# LANGUAGE InstanceSigs         #-}
{-# LANGUAGE ScopedTypeVariables  #-}
{-# LANGUAGE TypeFamilies         #-}
{-# LANGUAGE UndecidableInstances #-}

-- | 'WalletMode' constraint. Like `WorkMode`, but for wallet.

module Pos.Wallet.WalletMode
       ( MonadBalances (..)
       , MonadTxHistory (..)
       , MonadBlockchainInfo (..)
       , MonadUpdates (..)
       , WalletMode
       , WalletRealMode
       ) where

import           Control.Concurrent.STM      (TMVar, tryReadTMVar)
import           Control.Monad.Trans         (MonadTrans)
import           Control.Monad.Trans.Maybe   (MaybeT (..))
import           Data.Tagged                 (Tagged (..))
import           Data.Time.Units             (Millisecond)
import           Mockable                    (Production)
import           System.Wlog                 (LoggerNameBox, WithLogger)
import           Universum

import           Pos.Client.Txp.Balances     (MonadBalances (..))
import           Pos.Client.Txp.History      (MonadTxHistory (..), deriveAddrHistory)
import           Pos.Communication           (TxMode)
import           Pos.Communication.PeerState (PeerStateHolder, WithPeerState)
import           Pos.Constants               (blkSecurityParam)
import qualified Pos.Context                 as PC
import           Pos.DB                      (MonadDB)
import qualified Pos.DB.Block                as DB
import           Pos.DB.Error                (DBError (..))
import qualified Pos.DB.GState               as GS
import           Pos.Delegation              (DelegationT (..))
import           Pos.DHT.Model               (MonadDHT, getKnownPeers)
import           Pos.DHT.Real                (KademliaDHT (..))
import           Pos.Shutdown                (triggerShutdown)
import           Pos.Slotting                (MonadSlots (..), NtpSlotting,
                                              SlottingHolder, getLastKnownSlotDuration)
import           Pos.Ssc.Class               (Ssc, SscHelpersClass)
import           Pos.Ssc.Extra               (SscHolder (..))
<<<<<<< HEAD
import           Pos.Txp                     (TxAux, TxId, TxOutAux (..), TxpHolder (..),
                                              Utxo, addrBelongsTo, evalUtxoStateT,
                                              filterUtxoByAddr, getLocalTxs,
                                              getUtxoModifier, runUtxoStateT, txOutValue)
#ifdef WITH_EXPLORER
import           Pos.Explorer                (ExplorerExtra, eTxProcessTransaction)
#else
import           Pos.Txp                     (txProcessTransaction)
#endif
import           Pos.Types                   (Address, BlockHeader, ChainDifficulty, Coin,
                                              HeaderHash, difficultyL, flattenEpochOrSlot,
                                              flattenSlotId, prevBlockL, prevBlockL,
                                              sumCoins, sumCoins)
import           Pos.Update                  (ConfirmedProposalState (..), USHolder (..))
import           Pos.Util                    (maybeThrow)
import qualified Pos.Util.Modifier           as MM
import           Pos.WorkMode                (MinWorkMode, VileRealMode)

=======
import           Pos.Txp                     (TxpHolder (..), filterUtxoByAddr,
                                              runUtxoStateT)
import           Pos.Types                   (BlockHeader, ChainDifficulty, difficultyL,
                                              flattenEpochOrSlot, flattenSlotId)
import           Pos.Update                  (ConfirmedProposalState (..), USHolder (..))
import           Pos.Util                    (maybeThrow)
>>>>>>> 4269d132
import           Pos.Wallet.Context          (ContextHolder, WithWalletContext)
import           Pos.Wallet.KeyStorage       (KeyStorage, MonadKeys)
import           Pos.Wallet.State            (WalletDB)
import qualified Pos.Wallet.State            as WS
import           Pos.Wallet.Web.State        (WalletWebDB (..))
import           Pos.WorkMode                (RawRealMode)

deriving instance MonadBalances m => MonadBalances (WalletWebDB m)

instance MonadIO m => MonadBalances (WalletDB m) where
    getOwnUtxo addr = WS.getUtxo >>= return . filterUtxoByAddr addr

<<<<<<< HEAD
instance (MonadDB m, MonadMask m) => MonadBalances (TxpHolder __ m) where
    getOwnUtxo addr = do
        utxo <- GS.getFilteredUtxo addr
        updates <- getUtxoModifier
        let toDel = MM.deletions updates
            toAdd = HM.filter (`addrBelongsTo` addr) $ MM.insertionsMap updates
            utxo' = foldr M.delete utxo toDel
        return $ HM.foldrWithKey M.insert utxo' toAdd

data TxHistoryAnswer = TxHistoryAnswer
    { taLastCachedHash :: HeaderHash
    , taCachedNum      :: Int
    , taCachedUtxo     :: Utxo
    , taHistory        :: [TxHistoryEntry]
    } deriving (Show)

-- | A class which have methods to get transaction history
class Monad m => MonadTxHistory m where
    getTxHistory
        :: SscHelpersClass ssc
        => Tagged ssc (Address -> Maybe (HeaderHash, Utxo) -> m TxHistoryAnswer)
    saveTx :: (TxId, TxAux) -> m ()

    default getTxHistory
        :: (SscHelpersClass ssc, MonadTrans t, MonadTxHistory m', t m' ~ m)
        => Tagged ssc (Address -> Maybe (HeaderHash, Utxo) -> m TxHistoryAnswer)
    getTxHistory = fmap (fmap lift) <$> getTxHistory

    default saveTx :: (MonadTrans t, MonadTxHistory m', t m' ~ m) => (TxId, TxAux) -> m ()
    saveTx = lift . saveTx

instance MonadTxHistory m => MonadTxHistory (ReaderT r m)
instance MonadTxHistory m => MonadTxHistory (StateT s m)
instance MonadTxHistory m => MonadTxHistory (KademliaDHT m)
instance MonadTxHistory m => MonadTxHistory (KeyStorage m)
instance MonadTxHistory m => MonadTxHistory (PeerStateHolder m)
instance MonadTxHistory m => MonadTxHistory (NtpSlotting m)
instance MonadTxHistory m => MonadTxHistory (SlottingHolder m)

deriving instance MonadTxHistory m => MonadTxHistory (PC.ContextHolder ssc m)
deriving instance MonadTxHistory m => MonadTxHistory (SscHolder ssc m)
deriving instance MonadTxHistory m => MonadTxHistory (DelegationT m)
deriving instance MonadTxHistory m => MonadTxHistory (USHolder m)
=======
>>>>>>> 4269d132
deriving instance MonadTxHistory m => MonadTxHistory (WalletWebDB m)

-- | Get tx history for Address
instance MonadIO m => MonadTxHistory (WalletDB m) where
    getTxHistory = Tagged $ \addr _ -> do
        chain <- WS.getBestChain
        utxo <- WS.getOldestUtxo
        _ <- fmap (fst . fromMaybe (error "deriveAddrHistory: Nothing")) $
            runMaybeT $ flip runUtxoStateT utxo $
            deriveAddrHistory addr chain
        pure $ error "getTxHistory is not implemented for light wallet"
    saveTx _ = pure ()

<<<<<<< HEAD
#ifdef WITH_EXPLORER
type TMP = ExplorerExtra
#else
type TMP = ()
#endif

instance ( MonadDB m
         , MonadThrow m
         , WithLogger m
         , MonadSlots m
         , PC.WithNodeContext s m) =>
         MonadTxHistory (TxpHolder TMP m) where
    getTxHistory :: forall ssc. SscHelpersClass ssc
                 => Tagged ssc (Address -> Maybe (HeaderHash, Utxo) -> TxpHolder TMP m TxHistoryAnswer)
    getTxHistory = Tagged $ \addr mInit -> do
        tip <- GS.getTip

        let getGenUtxo = filterUtxoByAddr addr . PC.ncGenesisUtxo <$> PC.getNodeContext
        (bot, genUtxo) <- maybe ((,) <$> GS.getBot <*> getGenUtxo) pure mInit

        -- Getting list of all hashes in main blockchain (excluding bottom block - it's genesis anyway)
        hashList <- flip unfoldrM tip $ \h ->
            if h == bot
            then return Nothing
            else do
                header <- DB.getBlockHeader @ssc h >>=
                    maybeThrow (DBMalformed "Best blockchain is non-continuous")
                let prev = header ^. prevBlockL
                return $ Just (h, prev)

        -- Determine last block which txs should be cached
        let cachedHashes = drop blkSecurityParam hashList
            nonCachedHashes = take blkSecurityParam hashList

        let blockFetcher h txs = do
                blk <- lift . lift $ DB.getBlock @ssc h >>=
                       maybeThrow (DBMalformed "A block mysteriously disappeared!")
                deriveAddrHistoryPartial txs addr [blk]
            localFetcher blkTxs = do
                let mp (txid, (tx, txw, txd)) = (WithHash tx txid, txw, txd)
                ltxs <- lift . lift $ getLocalTxs
                txs <- getRelatedTxs addr $ map mp ltxs
                return $ txs ++ blkTxs

        mres <- runMaybeT $ do
            (cachedTxs, cachedUtxo) <- runUtxoStateT
                (foldrM blockFetcher [] cachedHashes) genUtxo

            result <- evalUtxoStateT
                (foldrM blockFetcher cachedTxs nonCachedHashes >>= localFetcher)
                cachedUtxo

            let lastCachedHash = maybe bot identity $ head cachedHashes
            return $ TxHistoryAnswer lastCachedHash (length cachedTxs) cachedUtxo result

        maybe (error "deriveAddrHistory: Nothing") pure mres

#ifdef WITH_EXPLORER
    saveTx txw = () <$ runExceptT (eTxProcessTransaction txw)
#else
    saveTx txw = () <$ runExceptT (txProcessTransaction txw)
#endif

=======
>>>>>>> 4269d132
class Monad m => MonadBlockchainInfo m where
    networkChainDifficulty :: m (Maybe ChainDifficulty)
    localChainDifficulty :: m ChainDifficulty
    blockchainSlotDuration :: m Millisecond
    connectedPeers :: m Word

    default networkChainDifficulty
        :: (MonadTrans t, MonadBlockchainInfo m', t m' ~ m) => m (Maybe ChainDifficulty)
    networkChainDifficulty = lift networkChainDifficulty

    default localChainDifficulty
        :: (MonadTrans t, MonadBlockchainInfo m', t m' ~ m) => m ChainDifficulty
    localChainDifficulty = lift localChainDifficulty

    default blockchainSlotDuration
        :: (MonadTrans t, MonadBlockchainInfo m', t m' ~ m) => m Millisecond
    blockchainSlotDuration = lift blockchainSlotDuration

    default connectedPeers
        :: (MonadTrans t, MonadBlockchainInfo m', t m' ~ m) => m Word
    connectedPeers = lift connectedPeers

instance MonadBlockchainInfo m => MonadBlockchainInfo (ReaderT r m)
instance MonadBlockchainInfo m => MonadBlockchainInfo (StateT s m)

deriving instance MonadBlockchainInfo m => MonadBlockchainInfo (WalletWebDB m)

-- | Stub instance for lite-wallet
instance MonadBlockchainInfo WalletRealMode where
    networkChainDifficulty = error "notImplemented"
    localChainDifficulty = error "notImplemented"
    blockchainSlotDuration = error "notImplemented"
    connectedPeers = error "notImplemented"

-- | Helpers for avoiding copy-paste
topHeader :: (SscHelpersClass ssc, MonadDB m) => m (BlockHeader ssc)
topHeader = maybeThrow (DBMalformed "No block with tip hash!") =<<
            DB.getBlockHeader =<< GS.getTip

getContextTVar
    :: (Ssc ssc, MonadIO m, PC.WithNodeContext ssc m)
    => (PC.NodeContext ssc -> TVar a)
    -> m a
getContextTVar getter =
    PC.getNodeContext >>=
    atomically . readTVar . getter

getContextTMVar
    :: (Ssc ssc, MonadIO m, PC.WithNodeContext ssc m)
    => (PC.NodeContext ssc -> TMVar a)
    -> m (Maybe a)
getContextTMVar getter =
    PC.getNodeContext >>=
    atomically . tryReadTMVar . getter

downloadHeader
    :: (Ssc ssc, MonadIO m, PC.WithNodeContext ssc m)
    => m (Maybe (BlockHeader ssc))
downloadHeader = getContextTMVar PC.ncProgressHeader

-- | Instance for full-node's ContextHolder
instance forall txp ssc . SscHelpersClass ssc =>
         MonadBlockchainInfo (VileRealMode txp ssc) where
    networkChainDifficulty = getContextTVar PC.ncLastKnownHeader >>= \case
        Just lh -> do
            thDiff <- view difficultyL <$> topHeader @ssc
            let lhDiff = lh ^. difficultyL
            return . Just $ max thDiff lhDiff
        Nothing -> runMaybeT $ do
            cSlot <- flattenSlotId <$> MaybeT getCurrentSlot
            th <- lift (topHeader @ssc)
            let hSlot = flattenEpochOrSlot th
            when (hSlot <= cSlot - blkSecurityParam) $
                fail "Local tip is outdated"
            return $ th ^. difficultyL

    localChainDifficulty = downloadHeader >>= \case
        Just dh -> return $ dh ^. difficultyL
        Nothing -> view difficultyL <$> topHeader @ssc

    connectedPeers = fromIntegral . length <$> getKnownPeers
    blockchainSlotDuration = getLastKnownSlotDuration

-- | Abstraction over getting update proposals
class Monad m => MonadUpdates m where
    waitForUpdate :: m ConfirmedProposalState
    applyLastUpdate :: m ()

    default waitForUpdate :: (MonadTrans t, MonadUpdates m', t m' ~ m)
                          => m ConfirmedProposalState
    waitForUpdate = lift waitForUpdate

    default applyLastUpdate :: (MonadTrans t, MonadUpdates m', t m' ~ m)
                            => m ()
    applyLastUpdate = lift applyLastUpdate

instance MonadUpdates m => MonadUpdates (ReaderT r m)
instance MonadUpdates m => MonadUpdates (StateT s m)
instance MonadUpdates m => MonadUpdates (KademliaDHT m)
instance MonadUpdates m => MonadUpdates (KeyStorage m)
instance MonadUpdates m => MonadUpdates (PeerStateHolder m)
instance MonadUpdates m => MonadUpdates (NtpSlotting m)
instance MonadUpdates m => MonadUpdates (SlottingHolder m)

deriving instance MonadUpdates m => MonadUpdates (TxpHolder __ m)
deriving instance MonadUpdates m => MonadUpdates (SscHolder ssc m)
deriving instance MonadUpdates m => MonadUpdates (DelegationT m)
deriving instance MonadUpdates m => MonadUpdates (USHolder m)
deriving instance MonadUpdates m => MonadUpdates (WalletWebDB m)

-- | Dummy instance for lite-wallet
instance MonadIO m => MonadUpdates (WalletDB m) where
    waitForUpdate = error "notImplemented"
    applyLastUpdate = pure ()

-- | Instance for full node
instance (Ssc ssc, MonadIO m, WithLogger m) =>
         MonadUpdates (PC.ContextHolder ssc m) where
    waitForUpdate = liftIO . takeMVar . PC.ncUpdateSemaphore =<< PC.getNodeContext
    applyLastUpdate = triggerShutdown

---------------------------------------------------------------
-- Composite restrictions
---------------------------------------------------------------

type WalletMode ssc m
    = ( TxMode ssc m
      , MonadKeys m
      , MonadBlockchainInfo m
      , MonadUpdates m
      , WithWalletContext m
      , MonadDHT m
      , WithPeerState m
      )

---------------------------------------------------------------
-- Implementations of 'WalletMode'
---------------------------------------------------------------

type WalletRealMode = PeerStateHolder (KademliaDHT
                      (KeyStorage
                       (WalletDB
                        (ContextHolder
                         (LoggerNameBox
                          Production
                           )))))<|MERGE_RESOLUTION|>--- conflicted
+++ resolved
@@ -43,91 +43,24 @@
                                               SlottingHolder, getLastKnownSlotDuration)
 import           Pos.Ssc.Class               (Ssc, SscHelpersClass)
 import           Pos.Ssc.Extra               (SscHolder (..))
-<<<<<<< HEAD
-import           Pos.Txp                     (TxAux, TxId, TxOutAux (..), TxpHolder (..),
-                                              Utxo, addrBelongsTo, evalUtxoStateT,
-                                              filterUtxoByAddr, getLocalTxs,
-                                              getUtxoModifier, runUtxoStateT, txOutValue)
-#ifdef WITH_EXPLORER
-import           Pos.Explorer                (ExplorerExtra, eTxProcessTransaction)
-#else
-import           Pos.Txp                     (txProcessTransaction)
-#endif
-import           Pos.Types                   (Address, BlockHeader, ChainDifficulty, Coin,
-                                              HeaderHash, difficultyL, flattenEpochOrSlot,
-                                              flattenSlotId, prevBlockL, prevBlockL,
-                                              sumCoins, sumCoins)
-import           Pos.Update                  (ConfirmedProposalState (..), USHolder (..))
-import           Pos.Util                    (maybeThrow)
-import qualified Pos.Util.Modifier           as MM
-import           Pos.WorkMode                (MinWorkMode, VileRealMode)
-
-=======
 import           Pos.Txp                     (TxpHolder (..), filterUtxoByAddr,
                                               runUtxoStateT)
 import           Pos.Types                   (BlockHeader, ChainDifficulty, difficultyL,
                                               flattenEpochOrSlot, flattenSlotId)
 import           Pos.Update                  (ConfirmedProposalState (..), USHolder (..))
 import           Pos.Util                    (maybeThrow)
->>>>>>> 4269d132
 import           Pos.Wallet.Context          (ContextHolder, WithWalletContext)
 import           Pos.Wallet.KeyStorage       (KeyStorage, MonadKeys)
 import           Pos.Wallet.State            (WalletDB)
 import qualified Pos.Wallet.State            as WS
 import           Pos.Wallet.Web.State        (WalletWebDB (..))
-import           Pos.WorkMode                (RawRealMode)
+import           Pos.WorkMode                (VileRealMode)
 
 deriving instance MonadBalances m => MonadBalances (WalletWebDB m)
 
 instance MonadIO m => MonadBalances (WalletDB m) where
     getOwnUtxo addr = WS.getUtxo >>= return . filterUtxoByAddr addr
 
-<<<<<<< HEAD
-instance (MonadDB m, MonadMask m) => MonadBalances (TxpHolder __ m) where
-    getOwnUtxo addr = do
-        utxo <- GS.getFilteredUtxo addr
-        updates <- getUtxoModifier
-        let toDel = MM.deletions updates
-            toAdd = HM.filter (`addrBelongsTo` addr) $ MM.insertionsMap updates
-            utxo' = foldr M.delete utxo toDel
-        return $ HM.foldrWithKey M.insert utxo' toAdd
-
-data TxHistoryAnswer = TxHistoryAnswer
-    { taLastCachedHash :: HeaderHash
-    , taCachedNum      :: Int
-    , taCachedUtxo     :: Utxo
-    , taHistory        :: [TxHistoryEntry]
-    } deriving (Show)
-
--- | A class which have methods to get transaction history
-class Monad m => MonadTxHistory m where
-    getTxHistory
-        :: SscHelpersClass ssc
-        => Tagged ssc (Address -> Maybe (HeaderHash, Utxo) -> m TxHistoryAnswer)
-    saveTx :: (TxId, TxAux) -> m ()
-
-    default getTxHistory
-        :: (SscHelpersClass ssc, MonadTrans t, MonadTxHistory m', t m' ~ m)
-        => Tagged ssc (Address -> Maybe (HeaderHash, Utxo) -> m TxHistoryAnswer)
-    getTxHistory = fmap (fmap lift) <$> getTxHistory
-
-    default saveTx :: (MonadTrans t, MonadTxHistory m', t m' ~ m) => (TxId, TxAux) -> m ()
-    saveTx = lift . saveTx
-
-instance MonadTxHistory m => MonadTxHistory (ReaderT r m)
-instance MonadTxHistory m => MonadTxHistory (StateT s m)
-instance MonadTxHistory m => MonadTxHistory (KademliaDHT m)
-instance MonadTxHistory m => MonadTxHistory (KeyStorage m)
-instance MonadTxHistory m => MonadTxHistory (PeerStateHolder m)
-instance MonadTxHistory m => MonadTxHistory (NtpSlotting m)
-instance MonadTxHistory m => MonadTxHistory (SlottingHolder m)
-
-deriving instance MonadTxHistory m => MonadTxHistory (PC.ContextHolder ssc m)
-deriving instance MonadTxHistory m => MonadTxHistory (SscHolder ssc m)
-deriving instance MonadTxHistory m => MonadTxHistory (DelegationT m)
-deriving instance MonadTxHistory m => MonadTxHistory (USHolder m)
-=======
->>>>>>> 4269d132
 deriving instance MonadTxHistory m => MonadTxHistory (WalletWebDB m)
 
 -- | Get tx history for Address
@@ -141,72 +74,6 @@
         pure $ error "getTxHistory is not implemented for light wallet"
     saveTx _ = pure ()
 
-<<<<<<< HEAD
-#ifdef WITH_EXPLORER
-type TMP = ExplorerExtra
-#else
-type TMP = ()
-#endif
-
-instance ( MonadDB m
-         , MonadThrow m
-         , WithLogger m
-         , MonadSlots m
-         , PC.WithNodeContext s m) =>
-         MonadTxHistory (TxpHolder TMP m) where
-    getTxHistory :: forall ssc. SscHelpersClass ssc
-                 => Tagged ssc (Address -> Maybe (HeaderHash, Utxo) -> TxpHolder TMP m TxHistoryAnswer)
-    getTxHistory = Tagged $ \addr mInit -> do
-        tip <- GS.getTip
-
-        let getGenUtxo = filterUtxoByAddr addr . PC.ncGenesisUtxo <$> PC.getNodeContext
-        (bot, genUtxo) <- maybe ((,) <$> GS.getBot <*> getGenUtxo) pure mInit
-
-        -- Getting list of all hashes in main blockchain (excluding bottom block - it's genesis anyway)
-        hashList <- flip unfoldrM tip $ \h ->
-            if h == bot
-            then return Nothing
-            else do
-                header <- DB.getBlockHeader @ssc h >>=
-                    maybeThrow (DBMalformed "Best blockchain is non-continuous")
-                let prev = header ^. prevBlockL
-                return $ Just (h, prev)
-
-        -- Determine last block which txs should be cached
-        let cachedHashes = drop blkSecurityParam hashList
-            nonCachedHashes = take blkSecurityParam hashList
-
-        let blockFetcher h txs = do
-                blk <- lift . lift $ DB.getBlock @ssc h >>=
-                       maybeThrow (DBMalformed "A block mysteriously disappeared!")
-                deriveAddrHistoryPartial txs addr [blk]
-            localFetcher blkTxs = do
-                let mp (txid, (tx, txw, txd)) = (WithHash tx txid, txw, txd)
-                ltxs <- lift . lift $ getLocalTxs
-                txs <- getRelatedTxs addr $ map mp ltxs
-                return $ txs ++ blkTxs
-
-        mres <- runMaybeT $ do
-            (cachedTxs, cachedUtxo) <- runUtxoStateT
-                (foldrM blockFetcher [] cachedHashes) genUtxo
-
-            result <- evalUtxoStateT
-                (foldrM blockFetcher cachedTxs nonCachedHashes >>= localFetcher)
-                cachedUtxo
-
-            let lastCachedHash = maybe bot identity $ head cachedHashes
-            return $ TxHistoryAnswer lastCachedHash (length cachedTxs) cachedUtxo result
-
-        maybe (error "deriveAddrHistory: Nothing") pure mres
-
-#ifdef WITH_EXPLORER
-    saveTx txw = () <$ runExceptT (eTxProcessTransaction txw)
-#else
-    saveTx txw = () <$ runExceptT (txProcessTransaction txw)
-#endif
-
-=======
->>>>>>> 4269d132
 class Monad m => MonadBlockchainInfo m where
     networkChainDifficulty :: m (Maybe ChainDifficulty)
     localChainDifficulty :: m ChainDifficulty
