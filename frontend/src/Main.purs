module Main where

import Control.Monad.Eff (Eff)
import Control.Monad.Eff.Console (CONSOLE)
import Control.Monad.Eff.Now (NOW)
import Control.SocketIO.Client (SocketIO, connect, on)
import DOM (DOM)
import DOM.Event.EventTarget (addEventListener, eventListener)
import DOM.HTML (window)
import DOM.HTML.Event.EventTypes (click)
import DOM.HTML.Types (htmlDocumentToEventTarget)
import DOM.HTML.Window (document)
import Data.Lens ((^.), set)
import Data.Maybe (Maybe(..), fromMaybe)
import Explorer.Api.Socket (blocksPageUpdatedEventHandler, callYouEventHandler, mkSocketHost, connectEvent, closeEvent, connectHandler, closeHandler, toEvent, txsUpdatedHandler) as Ex
import Explorer.I18n.Lang (Language(..), detectLocale)
import Explorer.Lenses.State (connection, lang, socket, syncAction)
import Explorer.Routes (match)
import Explorer.Types.Actions (Action(..))
import Explorer.Types.Actions (Action(..), ActionChannel) as Ex
import Explorer.Types.State (State) as Ex
import Explorer.Update (update) as Ex
import Explorer.Util.Config (SyncAction(..), hostname, isProduction, secureProtocol)
import Explorer.View.Layout (view)
import Network.HTTP.Affjax (AJAX)
import Pos.Explorer.Socket.Methods (ServerEvent(..))
import Prelude (bind, const, pure, ($), (*), (<$>), (<<<), (<>), (>>=), (>>>))
import Pux (App, Config, CoreEffects, Update, renderToDOM, start)
import Pux.Devtool (Action, start) as Pux.Devtool
import Pux.Router (sampleUrl)
import Signal (Signal, (~>))
import Signal.Channel (channel, send, subscribe)
import Signal.Time (every, second)
import Waypoints (WAYPOINT)

<<<<<<< HEAD
type AppEffects = (dom :: DOM, ajax :: AJAX, socket :: SocketIO, now :: NOW, waypoint :: WAYPOINT, console :: CONSOLE)
=======
type AppEffects =
    (dom :: DOM
    , ajax :: AJAX
    , socket :: SocketIO
    , now :: NOW
    , console :: CONSOLE
    )
>>>>>>> b80b35e0

type AppConfig = (Config Ex.State Ex.Action AppEffects)

-- | Config to synchronize data by socket-io
socketConfig :: AppConfig -> Ex.ActionChannel -> Eff (CoreEffects AppEffects) AppConfig
socketConfig appConfig actionChannel = do
    -- socket
    let pingSignal = every (10.0 * second) ~> const Ex.SocketPing
    socketHost <- Ex.mkSocketHost (secureProtocol isProduction) <$> hostname
    socket' <- connect socketHost
    on socket' Ex.connectEvent $ Ex.connectHandler actionChannel
    on socket' Ex.closeEvent $ Ex.closeHandler actionChannel
    on socket' (Ex.toEvent TxsUpdated) $ Ex.txsUpdatedHandler actionChannel
    on socket' (Ex.toEvent BlocksLastPageUpdated) $ Ex.blocksPageUpdatedEventHandler actionChannel
    -- Note:
    -- `CallYou` is the answer of `CallMe`.
    -- Handling both events are needed a to be connected with socket.io manually
    on socket' (Ex.toEvent CallYou) $ Ex.callYouEventHandler actionChannel
--  on socket' (Ex.toEvent CallYouString) $ Ex.callYouStringEventHandler actionChannel
--  on socket' (Ex.toEvent CallYouTxId) $ Ex.callYouCTxIdEventHandler actionChannel
    pure $ appConfig
        { initialState = set (socket <<< connection) (Just socket') appConfig.initialState
        , inputs = [ pingSignal ] <> appConfig.inputs
        }

-- | Config to synchronize data by polling
pollingConfig :: AppConfig -> Eff (CoreEffects AppEffects) AppConfig
pollingConfig appConfig =
    let reloadSignal = every (60.0 * second) ~> const Ex.Reload in
    pure $ appConfig
        { inputs = [ reloadSignal ] <> appConfig.inputs
        }

-- | Common config
commonConfig :: Ex.State -> Ex.ActionChannel -> Eff (CoreEffects AppEffects) AppConfig
commonConfig state actionChannel = do
    -- routing
    urlSignal <- sampleUrl
    let routeSignal = urlSignal ~> Ex.UpdateView <<< match
    -- timer
    let clockSignal = every second ~> const Ex.UpdateClock
    -- detected locale
    locale <- fromMaybe English <$> detectLocale
    -- register actionSignal
    let actionSignal = subscribe actionChannel :: Signal Ex.Action
    -- register global (document) click listener
    -- globalClickListener :: forall eff. Event -> Eff (channel :: CHANNEL | eff) Unit
    let globalClickListener event = send actionChannel $ DocumentClicked event

    window >>=
        document >>=
            htmlDocumentToEventTarget >>>
                addEventListener click (eventListener globalClickListener) false

    pure
        { initialState: set lang locale state
        , update: Ex.update :: Update Ex.State Ex.Action AppEffects
        , view: view
        , inputs:
              [ clockSignal
              , actionSignal
              -- Important note:
              -- routeSignal has to be the last signal in row !!!
              , routeSignal
              ]
        }

appSelector :: String
appSelector = "#explorer"

main :: Ex.State -> Eff (CoreEffects AppEffects) (App Ex.State Ex.Action)
main state = do
    actionChannel <- channel NoOp
    appConfig <- commonConfig state actionChannel
    config <- case state ^. syncAction of
                  SyncByPolling -> pollingConfig appConfig
                  SyncBySocket -> socketConfig appConfig actionChannel
    app <- start config
    renderToDOM appSelector app.html
    pure app

debug :: Ex.State -> Eff (CoreEffects AppEffects) (App Ex.State (Pux.Devtool.Action Ex.Action))
debug state = do
    actionChannel <- channel NoOp
    appConfig <- commonConfig state actionChannel
    config <- case state ^. syncAction of
                    SyncByPolling -> pollingConfig appConfig
                    SyncBySocket -> socketConfig appConfig actionChannel
    app <- Pux.Devtool.start config {opened: false}
    renderToDOM appSelector app.html
    pure app<|MERGE_RESOLUTION|>--- conflicted
+++ resolved
@@ -33,17 +33,14 @@
 import Signal.Time (every, second)
 import Waypoints (WAYPOINT)
 
-<<<<<<< HEAD
-type AppEffects = (dom :: DOM, ajax :: AJAX, socket :: SocketIO, now :: NOW, waypoint :: WAYPOINT, console :: CONSOLE)
-=======
 type AppEffects =
-    (dom :: DOM
+    ( dom :: DOM
     , ajax :: AJAX
     , socket :: SocketIO
     , now :: NOW
+    , waypoint :: WAYPOINT
     , console :: CONSOLE
     )
->>>>>>> b80b35e0
 
 type AppConfig = (Config Ex.State Ex.Action AppEffects)
 
