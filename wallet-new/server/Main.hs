{-# LANGUAGE DataKinds                  #-}
{-# LANGUAGE DeriveTraversable          #-}
{-# LANGUAGE FlexibleInstances          #-}
{-# LANGUAGE GeneralizedNewtypeDeriving #-}
{-# LANGUAGE KindSignatures             #-}
{-# LANGUAGE RecordWildCards            #-}
module Main where

import           Universum

import           Data.Aeson.Encode.Pretty (encodePretty)
import qualified Data.ByteString.Lazy.Char8 as BL8
import           Data.Maybe (fromJust)
import           Mockable (Production (..), runProduction)
import           Pos.Communication (ActionSpec (..))
import           Pos.DB.DB (initNodeDBs)
import           Pos.Launcher (NodeParams (..), NodeResources (..), bracketNodeResources,
                               loggerBracket, runNode, withConfigurations,
                               bpLoggingParams, lpDefaultName)
import           Pos.Launcher.Configuration (ConfigurationOptions, HasConfigurations)
import           Pos.Ssc.Types (SscParams)
import           Pos.Txp (txpGlobalSettings)
import           Pos.Update.Configuration (HasUpdateConfiguration)
import           Pos.Util.CompileInfo (HasCompileInfo, retrieveCompileTimeInfo, withCompileInfo)
import           Pos.Util.UserSecret (usVss)
import           Pos.Wallet.Web (bracketWalletWS, bracketWalletWebDB, getSKById, getWalletAddresses,
                                 runWRealMode, syncWalletsWithGState, AddrCIdHashes (..))
import           Pos.Wallet.Web.Mode (WalletWebMode)
import           Pos.Wallet.Web.State (flushWalletStorage)
import           System.Wlog (LoggerName, logInfo,
                              Severity, usingLoggerName, logMessage)

import qualified Cardano.Wallet.API.V1.Swagger as Swagger
import           Cardano.Wallet.Server.CLI (WalletBackendParams (..), WalletDBOptions (..),
                                            WalletStartupOptions (..), getWalletNodeOptions,
                                            isDebugMode,
                                            ChooseWalletBackend (..), NewWalletBackendParams (..))
import qualified Cardano.Wallet.Server.Plugins as Plugins
import qualified Cardano.Wallet.Kernel      as Kernel
import qualified Cardano.Wallet.Kernel.Mode as Kernel.Mode
import qualified Pos.Client.CLI as CLI

-- | Default logger name when one is not provided on the command line
defaultLoggerName :: LoggerName
defaultLoggerName = "node"

{-
   Most of the code below has been copied & adapted from wallet/node/Main.hs as a path
   of least resistance to make the wallet-new prototype independent (to an extend)
   from breaking changes to the current wallet.
-}

-- | The "workhorse" responsible for starting a Cardano edge node plus a number of extra plugins.
actionWithWallet :: (HasConfigurations, HasCompileInfo)
                 => SscParams
                 -> NodeParams
                 -> WalletBackendParams
                 -> Production ()
actionWithWallet sscParams nodeParams wArgs@WalletBackendParams {..} =
    bracketWalletWebDB (walletDbPath walletDbOptions) (walletRebuildDb walletDbOptions) $ \db ->
        bracketWalletWS $ \conn ->
            bracketNodeResources nodeParams sscParams
                txpGlobalSettings
                initNodeDBs $ \nr@NodeResources {..} -> do
                    ref <- newIORef mempty
                    runWRealMode db conn (AddrCIdHashes ref) nr (mainAction nr)
  where
    mainAction = runNodeWithInit $ do
        when (walletFlushDb walletDbOptions) $ do
            logInfo "Flushing wallet db..."
            flushWalletStorage
            logInfo "Resyncing wallets with blockchain..."
            syncWallets

    runNodeWithInit init nr =
        let (ActionSpec f, outs) = runNode nr plugins
         in (ActionSpec $ \s -> init >> f s, outs)

    syncWallets :: WalletWebMode ()
    syncWallets = do
        sks <- getWalletAddresses >>= mapM getSKById
        syncWalletsWithGState sks

    plugins :: HasConfigurations => Plugins.Plugin WalletWebMode
    plugins = mconcat [ Plugins.conversation wArgs
                      , Plugins.legacyWalletBackend wArgs
                      , Plugins.acidCleanupWorker wArgs
                      , Plugins.resubmitterPlugin
                      , Plugins.notifierPlugin
                      ]

actionWithNewWallet :: (HasConfigurations, HasCompileInfo)
                    => SscParams
                    -> NodeParams
                    -> NewWalletBackendParams
                    -> Production ()
actionWithNewWallet sscParams nodeParams params =
    bracketNodeResources
        nodeParams
        sscParams
        txpGlobalSettings
        initNodeDBs $ \nr -> do
      -- TODO: Will probably want to extract some parameters from the
      -- 'NewWalletBackendParams' to construct or initialize the wallet
      Kernel.bracketPassiveWallet logMessage' $ \wallet ->
        Kernel.Mode.runWalletMode nr wallet (mainAction wallet nr)
  where
    mainAction w = runNodeWithInit w $
        liftIO $ Kernel.init w

    runNodeWithInit w init nr =
        let (ActionSpec f, outs) = runNode nr (plugins w)
         in (ActionSpec $ \s -> init >> f s, outs)

    -- TODO: Don't know if we need any of the other plugins that are used
    -- in the legacy wallet (see 'actionWithWallet').
    plugins :: Kernel.PassiveWallet -> Plugins.Plugin Kernel.Mode.WalletMode
    plugins w = mconcat [ Plugins.walletBackend params w ]

    -- Extract the logger name from node parameters
    --
    -- TODO: Not sure what the policy is for logger names of components.
    -- For now we just use the one from the node itself.
    logMessage' :: Severity -> Text -> IO ()
    logMessage' sev txt =
        usingLoggerName loggerName $ logMessage sev txt
      where
        loggerName :: LoggerName
        loggerName = lpDefaultName . bpLoggingParams . npBaseParams $ nodeParams

-- | Runs an edge node plus its wallet backend API.
startEdgeNode :: HasCompileInfo
              => WalletStartupOptions
              -> Production ()
startEdgeNode WalletStartupOptions{..} = do
  withConfigurations conf $ do
      (sscParams, nodeParams) <- getParameters
      case wsoWalletBackendParams of
        WalletLegacy legacyParams -> do
          when (isDebugMode $ walletRunMode legacyParams) $
              generateSwaggerDocumentation
          actionWithWallet sscParams nodeParams legacyParams
        WalletNew newParams ->
          actionWithNewWallet sscParams nodeParams newParams
  where
    getParameters :: HasConfigurations => Production (SscParams, NodeParams)
    getParameters = do

<<<<<<< HEAD
      whenJust (CLI.cnaDumpGenesisDataPath wsoNodeArgs) $ CLI.dumpGenesisData True
      currentParams <- CLI.getNodeParams defaultLoggerName wsoNodeArgs nodeArgs
=======
      currentParams <- CLI.getNodeParams loggerName wsoNodeArgs nodeArgs
>>>>>>> 0a574a8c
      let vssSK = fromJust $ npUserSecret currentParams ^. usVss
      let gtParams = CLI.gtSscParams wsoNodeArgs vssSK (npBehaviorConfig currentParams)

      CLI.printInfoOnStart wsoNodeArgs
      logInfo "Wallet is enabled!"

      return (gtParams, currentParams)

    conf :: ConfigurationOptions
    conf = CLI.configurationOptions $ CLI.commonArgs wsoNodeArgs

    nodeArgs :: CLI.NodeArgs
    nodeArgs = CLI.NodeArgs { CLI.behaviorConfigPath = Nothing }

-- | Generates the updated spec and store it in the appropriate folder.
-- the reason why we don't generate a yaml file is because for swagger-ui is actually
-- much better to start with the JSON input, as the tool is capable of generating
-- better-looking YAMLs.
generateSwaggerDocumentation :: ( MonadIO m
                                , HasCompileInfo
                                , HasUpdateConfiguration
                                ) => m ()
generateSwaggerDocumentation = liftIO $ do
    BL8.writeFile "wallet-new/spec/swagger.json" (encodePretty Swagger.api)
    putText "Swagger API written on disk."

-- | The main entrypoint for the Wallet.
main :: IO ()
main = withCompileInfo $(retrieveCompileTimeInfo) $ do
  cfg <- getWalletNodeOptions
  putText "Wallet is starting..."
  let loggingParams = CLI.loggingParams defaultLoggerName (wsoNodeArgs cfg)
  loggerBracket loggingParams . runProduction $ do
    logInfo "[Attention] Software is built with the wallet backend"
    startEdgeNode cfg<|MERGE_RESOLUTION|>--- conflicted
+++ resolved
@@ -14,30 +14,29 @@
 import           Mockable (Production (..), runProduction)
 import           Pos.Communication (ActionSpec (..))
 import           Pos.DB.DB (initNodeDBs)
-import           Pos.Launcher (NodeParams (..), NodeResources (..), bracketNodeResources,
-                               loggerBracket, runNode, withConfigurations,
-                               bpLoggingParams, lpDefaultName)
+import           Pos.Launcher (NodeParams (..), NodeResources (..), bpLoggingParams,
+                               bracketNodeResources, loggerBracket, lpDefaultName, runNode,
+                               withConfigurations)
 import           Pos.Launcher.Configuration (ConfigurationOptions, HasConfigurations)
 import           Pos.Ssc.Types (SscParams)
 import           Pos.Txp (txpGlobalSettings)
 import           Pos.Update.Configuration (HasUpdateConfiguration)
 import           Pos.Util.CompileInfo (HasCompileInfo, retrieveCompileTimeInfo, withCompileInfo)
 import           Pos.Util.UserSecret (usVss)
-import           Pos.Wallet.Web (bracketWalletWS, bracketWalletWebDB, getSKById, getWalletAddresses,
-                                 runWRealMode, syncWalletsWithGState, AddrCIdHashes (..))
+import           Pos.Wallet.Web (AddrCIdHashes (..), bracketWalletWS, bracketWalletWebDB, getSKById,
+                                 getWalletAddresses, runWRealMode, syncWalletsWithGState)
 import           Pos.Wallet.Web.Mode (WalletWebMode)
 import           Pos.Wallet.Web.State (flushWalletStorage)
-import           System.Wlog (LoggerName, logInfo,
-                              Severity, usingLoggerName, logMessage)
+import           System.Wlog (LoggerName, Severity, logInfo, logMessage, usingLoggerName)
 
 import qualified Cardano.Wallet.API.V1.Swagger as Swagger
-import           Cardano.Wallet.Server.CLI (WalletBackendParams (..), WalletDBOptions (..),
+import qualified Cardano.Wallet.Kernel as Kernel
+import qualified Cardano.Wallet.Kernel.Mode as Kernel.Mode
+import           Cardano.Wallet.Server.CLI (ChooseWalletBackend (..), NewWalletBackendParams (..),
+                                            WalletBackendParams (..), WalletDBOptions (..),
                                             WalletStartupOptions (..), getWalletNodeOptions,
-                                            isDebugMode,
-                                            ChooseWalletBackend (..), NewWalletBackendParams (..))
+                                            isDebugMode)
 import qualified Cardano.Wallet.Server.Plugins as Plugins
-import qualified Cardano.Wallet.Kernel      as Kernel
-import qualified Cardano.Wallet.Kernel.Mode as Kernel.Mode
 import qualified Pos.Client.CLI as CLI
 
 -- | Default logger name when one is not provided on the command line
@@ -146,12 +145,7 @@
     getParameters :: HasConfigurations => Production (SscParams, NodeParams)
     getParameters = do
 
-<<<<<<< HEAD
-      whenJust (CLI.cnaDumpGenesisDataPath wsoNodeArgs) $ CLI.dumpGenesisData True
       currentParams <- CLI.getNodeParams defaultLoggerName wsoNodeArgs nodeArgs
-=======
-      currentParams <- CLI.getNodeParams loggerName wsoNodeArgs nodeArgs
->>>>>>> 0a574a8c
       let vssSK = fromJust $ npUserSecret currentParams ^. usVss
       let gtParams = CLI.gtSscParams wsoNodeArgs vssSK (npBehaviorConfig currentParams)
 
