--- conflicted
+++ resolved
@@ -219,49 +219,13 @@
             _                 -> False
 
     -- the first argument here includes local context, can be used for scripts
-<<<<<<< HEAD
-    validateTxIn :: TxOutAux -> TxInWitness -> Either Text ()
-    validateTxIn _txOutAux wit =
-        let txSigData = TxSigData
-                { txSigTxHash      = txHash
-                , txSigTxDistrHash = distrHash
-                }
-        in
-        case wit of
-            PkWitness{..}
-                | checkSig SignTx twKey txSigData twSig ->
-                      Right ()
-                | otherwise ->
-                      Left "signature check failed"
-
-            ScriptWitness{..}
-                | scrVersion twValidator /= scrVersion twRedeemer ->
-                      Left "validator and redeemer have different versions"
-                | not (isKnownScriptVersion (scrVersion twValidator)) ->
-                      when vtcVerifyAllIsKnown $
-                      Left ("unknown script version " <> show (scrVersion twValidator))
-                | otherwise ->
-                      first toText (txScriptCheck txSigData twValidator twRedeemer)
-
-            RedeemWitness{..}
-                | redeemCheckSig SignRedeemTx twRedeemKey txSigData twRedeemSig ->
-                      Right ()
-                | otherwise ->
-                      Left "signature check failed"
-
-            UnknownWitnessType t _
-                | vtcVerifyAllIsKnown ->
-                      Left ("unknown witness type: " <> show t)
-                | otherwise ->
-                      Right ()
-=======
     checkWitness :: TxOutAux -> TxInWitness -> Either WitnessVerFailure ()
     checkWitness _txOutAux witness = case witness of
         PkWitness{..} ->
             unless (checkSig SignTx twKey txSigData twSig) $
                 throwError WitnessWrongSignature
         RedeemWitness{..} ->
-            unless (redeemCheckSig twRedeemKey txSigData twRedeemSig) $
+            unless (redeemCheckSig SignRedeemTx twRedeemKey txSigData twRedeemSig) $
                 throwError WitnessWrongSignature
         ScriptWitness{..} -> do
             let valVer = scrVersion twValidator
@@ -275,7 +239,6 @@
         UnknownWitnessType t _ ->
             when vtcVerifyAllIsKnown $
                 throwError $ WitnessUnknownType t
->>>>>>> e836a1c0
 
 verifyAttributesAreKnown
     :: (MonadError ToilVerFailure m)
