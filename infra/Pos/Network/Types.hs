{-# LANGUAGE AllowAmbiguousTypes       #-}
{-# LANGUAGE ExistentialQuantification #-}

module Pos.Network.Types
<<<<<<< HEAD
       ( -- * Network configuration
         NetworkConfig (..)
       , NodeName (..)
       -- * Topology
       , StaticPeers(..)
       , Topology(..)
       -- ** Derived information
       , SubscriptionWorker(..)
       , topologyNodeType
       , topologySubscribers
       , topologyUnknownNodeType
       , topologySubscriptionWorker
       , topologyRunKademlia
       , topologyEnqueuePolicy
       , topologyDequeuePolicy
       , topologyFailurePolicy
       , topologyMaxBucketSize
       , topologyRoute53HealthCheckEnabled
       -- * Queue initialization
       , Bucket(..)
       , initQueue
       -- * Constructing peers
       , Valency
       , Fallbacks
       , choosePeers
       -- * DNS support
       , Resolver
       , resolveDnsDomains
       , initDnsOnUse
       -- * Re-exports
       -- ** from .DnsDomains
       , DnsDomains(..)
       -- ** from time-warp
       , NodeType (..)
       , MsgType (..)
       , Origin (..)
       -- ** other
       , NodeId (..)
       ) where
import           Universum                             hiding (show)
=======
    ( -- * Network configuration
      NetworkConfig (..)
    , NodeName (..)
    , defaultNetworkConfig
      -- * Topology
    , StaticPeers(..)
    , Topology(..)
      -- ** Derived information
    , SubscriptionWorker(..)
    , topologyNodeType
    , topologySubscribers
    , topologyUnknownNodeType
    , topologySubscriptionWorker
    , topologyRunKademlia
    , topologyEnqueuePolicy
    , topologyDequeuePolicy
    , topologyFailurePolicy
    , topologyMaxBucketSize
    , topologyRoute53HealthCheckEnabled
      -- * Queue initialization
    , Bucket(..)
    , initQueue
      -- * Constructing peers
    , Valency
    , Fallbacks
    , choosePeers
      -- * DNS support
    , Resolver
    , resolveDnsDomains
    , initDnsOnUse
      -- * Helpers
    , HasNodeType (..)
    , getNodeTypeDefault
      -- * Re-exports
      -- ** from .DnsDomains
    , DnsDomains(..)
      -- ** from time-warp
    , NodeType (..)
    , MsgType (..)
    , Origin (..)
      -- ** other
    , NodeId (..)
    ) where
>>>>>>> e45ebbf9

import           Data.IP                               (IPv4)
import           GHC.Show                              (Show (..))
import           Network.Broadcast.OutboundQueue       (OutboundQ)
import qualified Network.Broadcast.OutboundQueue       as OQ
import           Network.Broadcast.OutboundQueue.Types
import           Network.DNS                           (DNSError)
import qualified Network.DNS                           as DNS
import qualified Network.Transport.TCP                 as TCP
import           Node.Internal                         (NodeId (..))
import qualified System.Metrics                        as Monitoring
import           System.Wlog.CanLog                    (WithLogger)

import           Pos.Network.DnsDomains                (DnsDomains (..), NodeAddr)
import qualified Pos.Network.DnsDomains                as DnsDomains
import qualified Pos.Network.Policy                    as Policy
import           Pos.System.Metrics.Constants          (cardanoNamespace)
import           Pos.Util.TimeWarp                     (addressToNodeId)
<<<<<<< HEAD
=======
import           Pos.Util.Util                         (HasLens', lensOf)
import qualified System.Metrics                        as Monitoring
import           System.Wlog.CanLog                    (WithLogger)
import           Universum                             hiding (show)
>>>>>>> e45ebbf9

{-------------------------------------------------------------------------------
  Network configuration
-------------------------------------------------------------------------------}

newtype NodeName = NodeName Text
    deriving (Show, Ord, Eq, IsString)

instance ToString NodeName where
    toString (NodeName txt) = toString txt

-- | Information about the network in which a node participates.
data NetworkConfig kademlia = NetworkConfig
    { ncTopology      :: !(Topology kademlia)
      -- ^ Network topology from the point of view of the current node
    , ncDefaultPort   :: !Word16
      -- ^ Port number to use when translating IP addresses to NodeIds
    , ncSelfName      :: !(Maybe NodeName)
      -- ^ Our node name (if known)
    , ncEnqueuePolicy :: !(OQ.EnqueuePolicy NodeId)
    , ncDequeuePolicy :: !OQ.DequeuePolicy
    , ncFailurePolicy :: !(OQ.FailurePolicy NodeId)
    , ncTcpAddr       :: !TCP.TCPAddr
      -- ^ External TCP address of the node.
      -- It encapsulates both bind address and address visible to other nodes.
    }

instance Show kademlia => Show (NetworkConfig kademlia) where
    show = show . showableNetworkConfig

data ShowableNetworkConfig kademlia = ShowableNetworkConfig
    { sncTopology    :: !(Topology kademlia)
    , sncDefaultPort :: !Word16
    , sncSelfName    :: !(Maybe NodeName)
    } deriving (Show)

showableNetworkConfig :: NetworkConfig kademlia -> ShowableNetworkConfig kademlia
showableNetworkConfig NetworkConfig {..} =
    let sncTopology    = ncTopology
        sncDefaultPort = ncDefaultPort
        sncSelfName    = ncSelfName
    in  ShowableNetworkConfig {..}

----------------------------------------------------------------------------
-- Topology
----------------------------------------------------------------------------

-- | Statically configured peers
--
-- Although the peers are statically configured, this is nonetheless stateful
-- because we re-read the file on SIGHUP.
data StaticPeers = forall m. (MonadIO m, WithLogger m) => StaticPeers {
      -- | Register a handler to be invoked whenever the static peers change
      --
      -- The handler will also be called on registration
      -- (with the current value).
      staticPeersOnChange :: (Peers NodeId -> m ()) -> IO ()
    }

instance Show StaticPeers where
    show _ = "<<StaticPeers>>"

-- | Topology of the network, from the point of view of the current node
data Topology kademlia =
    -- | All peers of the node have been statically configured
    --
    -- This is used for core and relay nodes
    TopologyCore {
        topologyStaticPeers :: !StaticPeers
      , topologyOptKademlia :: !(Maybe kademlia)
      }

  | TopologyRelay {
        -- We can use static peers or dynamic subscriptions.
        -- We typically use on or the other but not both.
        topologyStaticPeers :: !StaticPeers
      , topologyDnsDomains  :: !(DnsDomains DNS.Domain)
      , topologyValency     :: !Valency
      , topologyFallbacks   :: !Fallbacks
      , topologyOptKademlia :: !(Maybe kademlia)
      , topologyMaxSubscrs  :: !OQ.MaxBucketSize
      }

    -- | We discover our peers through DNS
    --
    -- This is used for behind-NAT nodes.
  | TopologyBehindNAT {
        topologyValency    :: !Valency
      , topologyFallbacks  :: !Fallbacks
      , topologyDnsDomains :: !(DnsDomains DNS.Domain)
      }

    -- | We discover our peers through Kademlia
  | TopologyP2P {
        topologyValency    :: !Valency
      , topologyFallbacks  :: !Fallbacks
      , topologyKademlia   :: !kademlia
      , topologyMaxSubscrs :: !OQ.MaxBucketSize
      }

    -- | We discover our peers through Kademlia, and every node in the network
    -- is a core node.
  | TopologyTraditional {
        topologyValency    :: !Valency
      , topologyFallbacks  :: !Fallbacks
      , topologyKademlia   :: !kademlia
      , topologyMaxSubscrs :: !OQ.MaxBucketSize
      }

    -- | Auxx simulates "real" edge nodes, but is configured with
    -- a static set of relays.
  | TopologyAuxx {
        topologyRelays :: ![NodeId]
      }
  deriving (Show)

----------------------------------------------------------------------------
-- Information derived from the topology
----------------------------------------------------------------------------

-- See the networking policy document for background to understand this
-- docs/network/policy.md

-- | Derive node type from its topology
topologyNodeType :: Topology kademlia -> NodeType
topologyNodeType TopologyCore{}        = NodeCore
topologyNodeType TopologyRelay{}       = NodeRelay
topologyNodeType TopologyBehindNAT{}   = NodeEdge
topologyNodeType TopologyP2P{}         = NodeEdge
topologyNodeType TopologyTraditional{} = NodeCore
topologyNodeType TopologyAuxx{}        = NodeEdge

-- | Type class which encapsulates something that has 'NodeType'.
class HasNodeType ctx where
    -- | Extract 'NodeType' from a context. It's not a 'Lens', because
    -- the intended usage is that context has topology and it's not
    -- possible to 'set' node type in topology.
    getNodeType :: ctx -> NodeType

-- | Implementation of 'getNodeType' for something that has
-- 'NetworkConfig' inside.
getNodeTypeDefault ::
       forall kademlia ctx. HasLens' ctx (NetworkConfig kademlia)
    => ctx
    -> NodeType
getNodeTypeDefault =
    topologyNodeType . ncTopology <$> view (lensOf @(NetworkConfig kademlia))

-- | Assumed type and maximum number of subscribers (if subscription is allowed)
--
-- Note that the 'TopologyRelay' case covers /both/ priviledged and
-- unpriviledged relays. See the networking policy document for full details of
-- why this makes sense or works.
topologySubscribers :: Topology kademlia -> Maybe (NodeType, OQ.MaxBucketSize)
topologySubscribers TopologyCore{}          = Nothing
topologySubscribers TopologyRelay{..}       = Just (NodeEdge, topologyMaxSubscrs)
topologySubscribers TopologyBehindNAT{}     = Nothing
topologySubscribers TopologyP2P{..}         = Just (NodeRelay, topologyMaxSubscrs)
topologySubscribers TopologyTraditional{..} = Just (NodeCore, topologyMaxSubscrs)
topologySubscribers TopologyAuxx{}          = Nothing

-- | Assumed type for unknown nodes
topologyUnknownNodeType :: Topology kademlia -> OQ.UnknownNodeType NodeId
topologyUnknownNodeType topology = OQ.UnknownNodeType $ go topology
  where
    go :: Topology kademlia -> NodeId -> NodeType
    go TopologyCore{..}      = const NodeRelay  -- to allow dynamic reconfig
    go TopologyRelay{..}     = const NodeEdge   -- since we don't trust anyone
    go TopologyTraditional{} = const NodeCore
    go TopologyP2P{}         = const NodeRelay  -- a fairly normal expected case
    go TopologyBehindNAT{}   = const NodeEdge   -- should never happen
    go TopologyAuxx{}        = const NodeEdge   -- should never happen

data SubscriptionWorker kademlia =
    SubscriptionWorkerBehindNAT (DnsDomains DNS.Domain)
  | SubscriptionWorkerKademlia kademlia NodeType Valency Fallbacks

-- | What kind of subscription worker do we run?
topologySubscriptionWorker :: Topology kademlia -> Maybe (SubscriptionWorker kademlia)
topologySubscriptionWorker = go
  where
    go TopologyCore{}          = Nothing
    go TopologyRelay{topologyDnsDomains = DnsDomains []}
                               = Nothing
    go TopologyRelay{..}       = Just $ SubscriptionWorkerBehindNAT
                                          topologyDnsDomains
    go TopologyBehindNAT{..}   = Just $ SubscriptionWorkerBehindNAT
                                          topologyDnsDomains
    go TopologyP2P{..}         = Just $ SubscriptionWorkerKademlia
                                          topologyKademlia
                                          NodeRelay
                                          topologyValency
                                          topologyFallbacks
    go TopologyTraditional{..} = Just $ SubscriptionWorkerKademlia
                                          topologyKademlia
                                          NodeCore
                                          topologyValency
                                          topologyFallbacks
    go TopologyAuxx{}   = Nothing

-- | Should we register to the Kademlia network? If so, is it essential that we
-- successfully join it (contact at least one existing peer)? Second component
-- is 'True' if yes.
topologyRunKademlia :: Topology kademlia -> Maybe (kademlia, Bool)
topologyRunKademlia = go
  where
    go TopologyCore{..}        = flip (,) False <$> topologyOptKademlia
    go TopologyRelay{..}       = flip (,) False <$> topologyOptKademlia
    go TopologyBehindNAT{}     = Nothing
    go TopologyP2P{..}         = Just (topologyKademlia, True)
    go TopologyTraditional{..} = Just (topologyKademlia, True)
    go TopologyAuxx{}          = Nothing

-- | Enqueue policy for the given topology
topologyEnqueuePolicy :: Topology kademia -> OQ.EnqueuePolicy NodeId
topologyEnqueuePolicy = go
  where
    go TopologyCore{}        = Policy.defaultEnqueuePolicyCore
    go TopologyRelay{}       = Policy.defaultEnqueuePolicyRelay
    go TopologyBehindNAT{..} = Policy.defaultEnqueuePolicyEdgeBehindNat
    go TopologyP2P{}         = Policy.defaultEnqueuePolicyEdgeP2P
    go TopologyTraditional{} = Policy.defaultEnqueuePolicyCore
    go TopologyAuxx{}        = Policy.defaultEnqueuePolicyEdgeBehindNat

-- | Dequeue policy for the given topology
topologyDequeuePolicy :: Topology kademia -> OQ.DequeuePolicy
topologyDequeuePolicy = go
  where
    go TopologyCore{}        = Policy.defaultDequeuePolicyCore
    go TopologyRelay{}       = Policy.defaultDequeuePolicyRelay
    go TopologyBehindNAT{..} = Policy.defaultDequeuePolicyEdgeBehindNat
    go TopologyP2P{}         = Policy.defaultDequeuePolicyEdgeP2P
    go TopologyTraditional{} = Policy.defaultDequeuePolicyCore
    go TopologyAuxx{}        = Policy.defaultDequeuePolicyEdgeBehindNat

-- | Failure policy for the given topology
topologyFailurePolicy :: Topology kademia -> OQ.FailurePolicy NodeId
topologyFailurePolicy = Policy.defaultFailurePolicy . topologyNodeType

-- | Maximum bucket size
topologyMaxBucketSize :: Topology kademia -> Bucket -> OQ.MaxBucketSize
topologyMaxBucketSize topology bucket =
    case bucket of
      BucketSubscriptionListener ->
        case topologySubscribers topology of
          Just (_subscriberType, maxBucketSize) -> maxBucketSize
          Nothing                               -> OQ.BucketSizeMax 0 -- subscription not allowed
      _otherBucket ->
        OQ.BucketSizeUnlimited

-- | Whether or not we want to enable the health-check endpoint to be used by Route53
-- in determining if a relay is healthy (i.e. it can accept more subscriptions or not)
topologyRoute53HealthCheckEnabled :: Topology kademia -> Bool
topologyRoute53HealthCheckEnabled = go
  where
    go TopologyCore{}        = False
    go TopologyRelay{}       = True
    go TopologyBehindNAT{..} = False
    go TopologyP2P{}         = False
    go TopologyTraditional{} = False
    go TopologyAuxx{}        = False

{-------------------------------------------------------------------------------
  Queue initialization
-------------------------------------------------------------------------------}

-- | The various buckets we use for the outbound queue
data Bucket =
    -- | Bucket for nodes we add statically
    BucketStatic

    -- | Bucket for nodes added by the behind-NAT worker
  | BucketBehindNatWorker

    -- | Bucket for nodes added by the Kademlia worker
  | BucketKademliaWorker

    -- | Bucket for nodes added by the subscription listener
  | BucketSubscriptionListener
  deriving (Eq, Ord, Enum, Bounded, Show)

-- | Initialize the outbound queue based on the network configuration
--
-- We add all statically known peers to the queue, so that we know to send
-- messages to those peers. This is relevant only for core nodes and
-- auxx. In the former case, those core nodes will in turn add this
-- core node to /their/ outbound queue because this node would equally be
-- a statically known peer; in the latter case, auxx is not expected
-- to receive any messages so messages in the reverse direction don't matter.
--
-- For behind NAT nodes and Kademlia nodes (P2P or traditional) we start
-- (elsewhere) specialized workers that add peers to the queue and subscribe
-- to (some of) those peers.
initQueue :: (MonadIO m, WithLogger m, FormatMsg msg)
          => NetworkConfig kademlia
          -> Maybe Monitoring.Store -- ^ EKG store (if used)
          -> m (OutboundQ msg NodeId Bucket)
initQueue NetworkConfig{..} mStore = do
    oq <- OQ.new (maybe "self" toString ncSelfName)
                 ncEnqueuePolicy
                 ncDequeuePolicy
                 ncFailurePolicy
                 (topologyMaxBucketSize   ncTopology)
                 (topologyUnknownNodeType ncTopology)

    case mStore of
      Nothing    -> return () -- EKG store not used
      Just store -> liftIO $ OQ.registerQueueMetrics (Just (toString cardanoNamespace)) oq store

    case ncTopology of
      TopologyAuxx peers -> do
        let peers' = simplePeers $ map (NodeRelay, ) peers
        void $ OQ.updatePeersBucket oq BucketStatic (\_ -> peers')
      TopologyBehindNAT{} ->
        -- subscription worker is responsible for adding peers
        return ()
      TopologyP2P{} ->
        -- Kademlia worker is responsible for adding peers
        return ()
      TopologyTraditional{} ->
        -- Kademlia worker is responsible for adding peers
        return ()
      TopologyCore{topologyStaticPeers = StaticPeers{..}} -> liftIO $
        staticPeersOnChange $ \peers -> do
          OQ.clearRecentFailures oq
          void $ OQ.updatePeersBucket oq BucketStatic (\_ -> peers)
      TopologyRelay{topologyStaticPeers = StaticPeers{..}} -> liftIO $
        staticPeersOnChange $ \peers -> do
          OQ.clearRecentFailures oq
          void $ OQ.updatePeersBucket oq BucketStatic (\_ -> peers)

    return oq

----------------------------------------------------------------------------
-- Constructing peers
----------------------------------------------------------------------------

-- | The number of peers we want to send to
--
-- In other words, this should correspond to the length of the outermost lists
-- in the OutboundQueue's 'Peers' data structure.
type Valency = Int

-- | The number of fallbacks for each peer we want to send to
--
-- In other words, this should corresponding to one less than the length of the
-- innermost lists in the OutboundQueue's 'Peers' data structure.
type Fallbacks = Int

-- | Construct 'Peers' from a set of potential peer nodes.
choosePeers :: Valency -> Fallbacks -> NodeType -> [NodeId] -> Peers NodeId
choosePeers valency fallbacks peerType =
      peersFromList mempty
    . fmap ((,) peerType)
    . transpose
    . take (1 + fallbacks)
    . mkGroupsOf valency
  where
    mkGroupsOf :: Int -> [a] -> [[a]]
    mkGroupsOf _ []  = []
    mkGroupsOf n lst = case splitAt n lst of
                         (these, those) -> these : mkGroupsOf n those

----------------------------------------------------------------------------
-- DNS support
----------------------------------------------------------------------------

type Resolver = DNS.Domain -> IO (Either DNSError [IPv4])

-- | Variation on resolveDnsDomains that returns node IDs
resolveDnsDomains :: NetworkConfig kademlia
                  -> [NodeAddr DNS.Domain]
                  -> IO [Either DNSError [NodeId]]
resolveDnsDomains NetworkConfig{..} dnsDomains =
    initDnsOnUse $ \resolve -> (fmap . fmap . fmap . fmap) addressToNodeId $
        DnsDomains.resolveDnsDomains resolve
                                     ncDefaultPort
                                     dnsDomains
{-# ANN resolveDnsDomains ("HLint: ignore Use <$>" :: String) #-}


-- | Initialize the DNS library whenever it's used
--
-- This isn't great for performance but it means that we do not initialize it
-- when we need it; initializing it once only on demand is possible but requires
-- jumping through too many hoops.
initDnsOnUse :: (Resolver -> IO a) -> IO a
initDnsOnUse k = k $ \dom -> do
    resolvSeed <- DNS.makeResolvSeed DNS.defaultResolvConf
    DNS.withResolver resolvSeed $ \resolver ->
      DNS.lookupA resolver dom<|MERGE_RESOLUTION|>--- conflicted
+++ resolved
@@ -2,7 +2,6 @@
 {-# LANGUAGE ExistentialQuantification #-}
 
 module Pos.Network.Types
-<<<<<<< HEAD
        ( -- * Network configuration
          NetworkConfig (..)
        , NodeName (..)
@@ -32,6 +31,9 @@
        , Resolver
        , resolveDnsDomains
        , initDnsOnUse
+       -- * Helpers
+       , HasNodeType (..)
+       , getNodeTypeDefault
        -- * Re-exports
        -- ** from .DnsDomains
        , DnsDomains(..)
@@ -42,52 +44,8 @@
        -- ** other
        , NodeId (..)
        ) where
+
 import           Universum                             hiding (show)
-=======
-    ( -- * Network configuration
-      NetworkConfig (..)
-    , NodeName (..)
-    , defaultNetworkConfig
-      -- * Topology
-    , StaticPeers(..)
-    , Topology(..)
-      -- ** Derived information
-    , SubscriptionWorker(..)
-    , topologyNodeType
-    , topologySubscribers
-    , topologyUnknownNodeType
-    , topologySubscriptionWorker
-    , topologyRunKademlia
-    , topologyEnqueuePolicy
-    , topologyDequeuePolicy
-    , topologyFailurePolicy
-    , topologyMaxBucketSize
-    , topologyRoute53HealthCheckEnabled
-      -- * Queue initialization
-    , Bucket(..)
-    , initQueue
-      -- * Constructing peers
-    , Valency
-    , Fallbacks
-    , choosePeers
-      -- * DNS support
-    , Resolver
-    , resolveDnsDomains
-    , initDnsOnUse
-      -- * Helpers
-    , HasNodeType (..)
-    , getNodeTypeDefault
-      -- * Re-exports
-      -- ** from .DnsDomains
-    , DnsDomains(..)
-      -- ** from time-warp
-    , NodeType (..)
-    , MsgType (..)
-    , Origin (..)
-      -- ** other
-    , NodeId (..)
-    ) where
->>>>>>> e45ebbf9
 
 import           Data.IP                               (IPv4)
 import           GHC.Show                              (Show (..))
@@ -106,13 +64,7 @@
 import qualified Pos.Network.Policy                    as Policy
 import           Pos.System.Metrics.Constants          (cardanoNamespace)
 import           Pos.Util.TimeWarp                     (addressToNodeId)
-<<<<<<< HEAD
-=======
 import           Pos.Util.Util                         (HasLens', lensOf)
-import qualified System.Metrics                        as Monitoring
-import           System.Wlog.CanLog                    (WithLogger)
-import           Universum                             hiding (show)
->>>>>>> e45ebbf9
 
 {-------------------------------------------------------------------------------
   Network configuration
