name:                cardano-sl
version:             0.1.0.0
synopsis:            Cardano SL main implementation
description:         Please see README.md
license:             MIT
license-file:        LICENSE
author:              Serokell
maintainer:          Serokell <hi@serokell.io>
copyright:           2016 IOHK
category:            Currency
build-type:          Simple
extra-source-files:  README.md
cabal-version:       >=1.10

flag asserts
  default: True
  manual: True

flag dev-mode
  default:     True
  manual:      True

  description: Switch between Development and Production mode

Flag with-web
  default:     True
  manual:      True

  description: Build with web part.

Flag with-wallet
  default:     True
  manual:      True

  description: Build with wallet.

library
  exposed-modules:      Pos.Binary
                        Pos.Block.Arbitrary
                        Pos.Block.Network
                        Pos.CLI
                        Pos.Context
                        Pos.Communication
                        Pos.CompileConfig
                        Pos.Constants
                        Pos.Crypto
<<<<<<< HEAD
                        Pos.DHT
=======
                        Pos.DB
                        Pos.Data.Attributes
>>>>>>> 184f5cd2
                        Pos.DHT.Model
                        Pos.DHT.Model.Types
                        Pos.DHT.Model.Util
                        Pos.DHT.Model.Class
                        Pos.DHT.Model.Class.BiP
                        Pos.DHT.Model.Class.MonadDHT
                        Pos.DHT.Model.Class.MonadMessageDHT
                        Pos.DHT.Real
                        Pos.DHT.Real.Real
                        Pos.DHT.Real.Types
                        Pos.Eligibility
                        Pos.Genesis
                        Pos.FollowTheSatoshi
                        Pos.Script
                        Pos.Script.Examples
                        Pos.Script.Type
                        Pos.Ssc.Class
                        Pos.Ssc.GodTossing
                        Pos.Ssc.NistBeacon
                        Pos.Ssc.SscAlgo
                        Pos.Launcher
                        Pos.Merkle
                        Pos.Security
                        Pos.Security.Types
                        Pos.Security.Util
                        Pos.Security.Workers
                        Pos.Slotting
                        Pos.Ssc.Class.Types
                        Pos.Ssc.Class.Helpers
                        Pos.Ssc.Class.Storage
                        Pos.Ssc.Class.Workers
                        Pos.Ssc.Class.Listeners
                        Pos.Ssc.Class.LocalData
                        Pos.Ssc.Extra
                        Pos.Statistics
                        Pos.Txp.Listeners
                        Pos.Types
                        Pos.Types.Address
                        Pos.Types.Arbitrary
                        Pos.Types.Arbitrary.Unsafe
                        Pos.Types.Block
                        Pos.Types.Coin
                        Pos.Types.Slotting
                        Pos.Types.Timestamp
                        Pos.Types.Tx
                        Pos.Types.Types
                        Pos.Types.Update
                        Pos.Types.Utxo
                        Pos.Types.Version
                        Pos.Util
                        Pos.Util.JsonLog
                        Pos.Util.UserSecret
                        Pos.Worker
                        Pos.WorkMode
  if flag(with-web)
    exposed-modules:    Pos.Web
  if flag(with-wallet)
    exposed-modules:    Pos.Wallet
  if flag(with-wallet) && flag(with-web)
    exposed-modules:    Pos.Wallet.Web
                        Pos.Wallet.Web.ClientTypes
  other-modules:        Pos.Aeson.CompileConfig
                        Pos.Binary.Address
                        Pos.Binary.Block.Network
                        Pos.Binary.Class
                        Pos.Binary.Coin
                        Pos.Binary.Crypto
                        Pos.Binary.Communication
                        Pos.Binary.DHTModel
                        Pos.Binary.Merkle
                        Pos.Binary.DB
                        Pos.Binary.Script
                        Pos.Binary.Ssc
                        Pos.Binary.Txp
                        Pos.Binary.Types
                        Pos.Binary.Update
                        Pos.Binary.Util
                        Pos.Binary.Version
                        Pos.Block.Logic
                        Pos.Block.Network.Announce
                        Pos.Block.Network.Request
                        Pos.Block.Network.Types
                        Pos.Block.Network.Server
                        Pos.Block.Network.Server.State
                        Pos.Block.Network.Server.Listeners
                        Pos.Block.Network.Server.Strategy
                        Pos.Block.Worker
                        Pos.Communication.Arbitrary
                        Pos.Communication.Methods
                        Pos.Communication.Types
                        Pos.Communication.Types.Delegation
                        Pos.Communication.Types.State
                        Pos.Communication.Types.SysStart
                        Pos.Communication.Server
                        Pos.Communication.Server.Delegation
                        Pos.Communication.Server.SysStart
                        Pos.Communication.Util
                        Pos.CompileConfig.Parser
                        Pos.CompileConfig.Type
                        Pos.Context.Class
                        Pos.Context.Context
                        Pos.Context.Holder
                        Pos.Crypto.Arbitrary
                        Pos.Crypto.Arbitrary.Hash
                        Pos.Crypto.Arbitrary.Unsafe
                        Pos.Crypto.AsBinary
                        Pos.Crypto.Hashing
                        Pos.Crypto.Random
                        Pos.Crypto.SecretSharing
                        Pos.Crypto.Signing
                        Pos.Launcher.Launcher
                        Pos.Launcher.Options
                        Pos.Launcher.Param
                        Pos.Launcher.Runner
                        Pos.Launcher.Scenario
                        Pos.DB.Block
                        Pos.DB.Class
                        Pos.DB.DB
                        Pos.DB.Error
                        Pos.DB.Functions
                        Pos.DB.Holder
                        Pos.DB.Misc
                        Pos.DB.Types
                        Pos.DB.Utxo
                        Pos.DB.DBIterator
<<<<<<< HEAD
                        Pos.DHT.Arbitrary
                        Pos.Modern.Ssc.GodTossing.Storage.Storage
                        Pos.Modern.Ssc.GodTossing.Helpers
                        Pos.Modern.Ssc.GodTossing.Storage.Types
                        Pos.Modern.Ssc.GodTossing.Functions
=======
>>>>>>> 184f5cd2
                        Pos.Ssc.Extra.Holder
                        Pos.Ssc.Extra.MonadGS
                        Pos.Ssc.Extra.MonadLD
                        Pos.Ssc.GodTossing.Arbitrary
                        Pos.Ssc.GodTossing.Error
                        Pos.Ssc.GodTossing.Functions
                        Pos.Ssc.GodTossing.Genesis
                        Pos.Ssc.GodTossing.Listeners
                        Pos.Ssc.GodTossing.LocalData
                        Pos.Ssc.GodTossing.LocalData.Helpers
                        Pos.Ssc.GodTossing.LocalData.LocalData
                        Pos.Ssc.GodTossing.LocalData.Types
<<<<<<< HEAD
                        Pos.Ssc.GodTossing.Storage.Types
                        Pos.Ssc.GodTossing.SecretStorage
=======
>>>>>>> 184f5cd2
                        Pos.Ssc.GodTossing.Secret.SecretStorage
                        Pos.Ssc.GodTossing.Secret.Types
                        Pos.Ssc.GodTossing.SecretStorage
                        Pos.Ssc.GodTossing.Seed
                        Pos.Ssc.GodTossing.Shares
                        Pos.Ssc.GodTossing.Storage
                        Pos.Ssc.GodTossing.Types
                        Pos.Ssc.GodTossing.Types.Base
                        Pos.Ssc.GodTossing.Types.Instance
                        Pos.Ssc.GodTossing.Types.Message
                        Pos.Ssc.GodTossing.Types.Type
                        Pos.Ssc.GodTossing.Types.Types
                        Pos.Ssc.GodTossing.Utils
                        Pos.Ssc.GodTossing.Workers
                        Pos.Statistics.Helpers
                        Pos.Statistics.MonadStats
                        Pos.Statistics.StatEntry
                        Pos.Statistics.Tx
                        Pos.Txp.Class
                        Pos.Txp.Error
                        Pos.Txp.Holder
                        Pos.Txp.Logic
                        Pos.Txp.Types
                        Pos.Txp.Types.Communication
                        Pos.Txp.Types.Types
                        Pos.Txp.Types.UtxoView
                        Pos.Types.Utxo.Class
                        Pos.Types.Utxo.Functions
                        Pos.Types.Utxo.Pure
                        Pos.Worker.Lrc
                        Pos.Worker.Stats
                        Pos.Util.Arbitrary
                        Pos.Util.Iterator
                        Pos.Util.NotImplemented
  if flag(with-web)
    other-modules:      Pos.Aeson.Crypto
                        Pos.Aeson.Types
                        Pos.Web.Api
                        Pos.Web.Doc
                        Pos.Web.Server
                        Pos.Web.Types
  if flag(with-wallet)
    other-modules:      Pos.Wallet.Tx
                        Pos.Wallet.Tx.Pure
                        Pos.Wallet.WalletMode
                        Pos.Wallet.Launcher
                        Pos.Wallet.Launcher.Runner
                        Pos.Wallet.Launcher.Param
                        Pos.Wallet.KeyStorage
                        Pos.Wallet.State
                        Pos.Wallet.State.Acidic
                        Pos.Wallet.State.Holder
                        Pos.Wallet.State.State
                        Pos.Wallet.State.Storage
                        Pos.Wallet.State.Storage.Block
                        Pos.Wallet.State.Storage.Tx
                        Pos.Wallet.Context
                        Pos.Wallet.Context.Class
                        Pos.Wallet.Context.Context
                        Pos.Wallet.Context.Holder
  if (flag(with-wallet) && flag(with-web))
    other-modules:      Pos.Aeson.ClientTypes
                        Pos.Wallet.Web.Api
                        Pos.Wallet.Web.Doc
                        Pos.Wallet.Web.Server
                        Pos.Wallet.Web.Server.Methods
                        Pos.Wallet.Web.Server.Full
                        Pos.Wallet.Web.Server.Lite
                        Pos.Wallet.Web.State
                        Pos.Wallet.Web.State.Acidic
                        Pos.Wallet.Web.State.Holder
                        Pos.Wallet.Web.State.State
                        Pos.Wallet.Web.State.Storage
  build-depends:        IfElse
                      , HsOpenSSL
                      , QuickCheck
                      , UtilityTM
                      , acid-state
                      , aeson >= 0.11.2.1
                      , ansi-terminal
                      , async
                      , base
                      , base58-bytestring
                      , binary
                      , binary-conduit >= 1.2.4.1
                      , binary-orphans
                      , bytestring
                      , cereal
                      , conduit >= 1.2.8
                      , containers
                      , cryptonite >= 0.19 && < 0.21
                      , data-default
                      , deepseq
                      , derive
                      , deriving-compat
                      , digest
                      , directory
                      , dlist
                      , ed25519
                      , exceptions
                      , file-embed >= 0.0.10
                      , filelock >= 0.1.0.1
                      , filepath
                      , focus
                      , formatting
                      , hashable
                      , kademlia
                      , lens
                      , lifted-async
                      , log-warper >= 0.1.0
                      , lrucache
                      , memory
                      , mmorph
                      , monad-control
                      , monad-loops
                      , mono-traversable
                      , mtl
                      , optparse-applicative
                      , optparse-simple
                      , parsec
                      , plutus-prototype
                      , pvss
                      , quickcheck-instances
                      , random
                      , resourcet
                      , rocksdb
                      , safecopy
                      , serokell-util
                      , stm
                      , stm-containers
                      , tagged
                      , template-haskell
                      , text
                      , text-format
                      , th-lift-instances
                      , time
                      , time-units
                      , time-warp
                      , transformers
                      , transformers-base
                      , universum >= 0.1.11
                      , unordered-containers
                      , vector
                      , yaml

  if flag(with-web)
    build-depends:      http-types
                      , servant >= 0.8.1
                      , servant-docs >= 0.8.1
                      , servant-server >= 0.8.1
                      , wai
                      , wai-extra
                      , warp
  hs-source-dirs:       src
  default-language:     Haskell2010
  ghc-options:         -Wall
                       -fno-warn-orphans
                       -O2
  default-extensions:   DeriveDataTypeable
                        DeriveGeneric
                        GeneralizedNewtypeDeriving
                        NoImplicitPrelude
                        OverloadedStrings
                        RecordWildCards
                        TypeApplications

  build-tools: cpphs >= 1.19
  ghc-options: -pgmP cpphs -optP --cpp

  if flag(asserts)
    cpp-options: -DASSERTS_ON
  if flag(dev-mode)
    cpp-options: -DDEV_MODE
  if flag(with-web)
    cpp-options: -DWITH_WEB
  if flag(with-wallet)
    cpp-options: -DWITH_WALLET

executable cardano-node
  hs-source-dirs:      src/node
  main-is:             Main.hs
  other-modules:       NodeOptions
  build-depends:       base
                     , binary
                     , bytestring
                     , cardano-sl
                     , data-default
                     , directory
                     , filepath
                     , formatting
                     , log-warper >= 0.1.0
                     , optparse-simple
                     , parsec
                     , serokell-util
                     , time-warp
                     , universum >= 0.1.11
  default-language:    Haskell2010
  ghc-options:         -threaded -rtsopts
                       -Wall
                       -fno-warn-orphans
                       -with-rtsopts=-N
                       -O2
  default-extensions:   DeriveDataTypeable
                        DeriveGeneric
                        GeneralizedNewtypeDeriving
                        NoImplicitPrelude
                        OverloadedStrings
                        RecordWildCards
                        TypeApplications

  build-tools: cpphs >= 1.19
  ghc-options: -pgmP cpphs -optP --cpp

  if flag(with-web)
    cpp-options: -DWITH_WEB
  if flag(with-wallet)
    cpp-options: -DWITH_WALLET

executable cardano-analyzer
  hs-source-dirs:      src/analyzer
  main-is:             Main.hs
  other-modules:       AnalyzerOptions
  build-depends:       base
                     , aeson
                     , attoparsec
                     , bytestring
                     , cardano-sl
                     , formatting
                     , log-warper >= 0.1.0
                     , optparse-simple
                     , serokell-util
                     , text
                     , time
                     , time-warp
                     , universum >= 0.1.11
                     , unordered-containers
  default-language:    Haskell2010
  ghc-options:         -threaded -rtsopts
                       -Wall
                       -fno-warn-orphans
                       -with-rtsopts=-N
                       -O2
  default-extensions:   DeriveDataTypeable
                        DeriveGeneric
                        GeneralizedNewtypeDeriving
                        NoImplicitPrelude
                        OverloadedStrings
                        RecordWildCards
                        TypeApplications

  build-tools: cpphs >= 1.19
  ghc-options: -pgmP cpphs -optP --cpp

executable cardano-wallet
  hs-source-dirs:      src/wallet
  main-is:             Main.hs
  other-modules:       WalletOptions
                       Command
  build-depends:       QuickCheck
                     , base
                     , base58-bytestring
                     , binary
                     , bytestring
                     , cardano-sl
                     , formatting
                     , lens
                     , lifted-async
                     , log-warper >= 0.1.0
                     , mtl
                     , optparse-applicative
                     , parsec
                     , serokell-util
                     , text
                     , time
                     , time-warp
                     , universum >= 0.1.11
                     , unordered-containers
  default-language:    Haskell2010
  ghc-options:         -threaded -rtsopts
                       -Wall
                       -fno-warn-orphans
                       -with-rtsopts=-N
                       -O2
  default-extensions:   DeriveDataTypeable
                        DeriveGeneric
                        GeneralizedNewtypeDeriving
                        NoImplicitPrelude
                        OverloadedStrings
                        RecordWildCards
                        TypeApplications

  build-tools: cpphs >= 1.19
  ghc-options: -pgmP cpphs -optP --cpp

  if flag(with-wallet)
    buildable:         True
  else
    buildable:         False

  if flag(with-web)
    cpp-options: -DWITH_WEB


executable cardano-wallet-hs2purs
  hs-source-dirs:      src/wallet-purescript
  main-is:             Main.hs
  other-modules:       PSTypes
  build-depends:       base
                     , cardano-sl
                     , purescript-bridge
                     , universum >= 0.1.11
  default-language:    Haskell2010
  ghc-options:         -threaded -rtsopts
                       -Wall
                       -fno-warn-orphans
                       -with-rtsopts=-N
                       -O2
  default-extensions:   DeriveDataTypeable
                        DeriveGeneric
                        GeneralizedNewtypeDeriving
                        NoImplicitPrelude
                        OverloadedStrings
                        RecordWildCards
                        TypeApplications

  build-tools: cpphs >= 1.19
  ghc-options: -pgmP cpphs -optP --cpp

  if flag(with-wallet) && flag(with-web)
    buildable:         True
  else
    buildable:         False

  if flag(with-web)
    cpp-options: -DWITH_WEB

executable cardano-smart-generator
  hs-source-dirs:      src/smart-generator
  main-is:             Main.hs
  other-modules:       GenOptions
                       TxGeneration
                       TxAnalysis
                       Util
  build-depends:       QuickCheck
                     , base
                     , aeson
                     , array
                     , bytestring
                     , data-default
                     , cardano-sl
                     , filepath
                     , formatting
                     , lens
                     , lifted-async
                     , log-warper >= 0.1.0
                     , optparse-applicative
                     , parsec
                     , random
                     , random-shuffle
                     , serokell-util
                     , stm
                     , text
                     , time
                     , time-warp
                     , universum >= 0.1.11
                     , unordered-containers
                     , vector
  default-language:    Haskell2010
  ghc-options:         -threaded -rtsopts
                       -Wall
                       -fno-warn-orphans
                       -with-rtsopts=-N
                       -O2
  default-extensions:   DeriveDataTypeable
                        DeriveGeneric
                        GeneralizedNewtypeDeriving
                        NoImplicitPrelude
                        OverloadedStrings
                        RecordWildCards
                        TypeApplications

  build-tools: cpphs >= 1.19
  ghc-options: -pgmP cpphs -optP --cpp

  if flag(with-wallet)
    buildable:         True
  else
    buildable:         False

executable cardano-web-docs
  hs-source-dirs:      src/web-docs
  main-is:             Main.hs
  build-depends:       base
                     , cardano-sl
                     , universum >= 0.1.11
  default-language:    Haskell2010
  ghc-options:         -threaded -rtsopts
                       -Wall
                       -fno-warn-orphans
                       -with-rtsopts=-N
                       -O2
  default-extensions:   DeriveDataTypeable
                        DeriveGeneric
                        GeneralizedNewtypeDeriving
                        NoImplicitPrelude
                        OverloadedStrings
                        RecordWildCards
                        TypeApplications

  build-tools: cpphs >= 1.19
  ghc-options: -pgmP cpphs -optP --cpp

  if flag(with-web)
    buildable:         True
  else
    buildable:         False

executable cardano-wallet-web-docs
  hs-source-dirs:      src/wallet-web-docs
  main-is:             Main.hs
  build-depends:       base
                     , cardano-sl
                     , universum >= 0.1.11
                     , unordered-containers
                     , vector
  default-language:    Haskell2010
  ghc-options:         -threaded -rtsopts
                       -Wall
                       -fno-warn-orphans
                       -with-rtsopts=-N
                       -O2
  default-extensions:   DeriveDataTypeable
                        DeriveGeneric
                        GeneralizedNewtypeDeriving
                        NoImplicitPrelude
                        OverloadedStrings
                        RecordWildCards
                        TypeApplications

  build-tools: cpphs >= 1.19
  ghc-options: -pgmP cpphs -optP --cpp

  if flag(with-web) && flag(with-wallet)
    buildable:         True
  else
    buildable:         False

executable cardano-checks
  hs-source-dirs:      src/checks
  main-is:             Main.hs
  build-depends:       base
                     , containers
                     , foldl
                     , text
                     , turtle
  default-language:    Haskell2010
  ghc-options:         -threaded
                       -Wall
                       -O2
  default-extensions:  OverloadedStrings

test-suite cardano-test
  main-is:             Test.hs
  other-modules:       Spec
                       Test.Pos.Block.Identity.BinarySpec
                       Test.Pos.Block.Identity.SafeCopySpec
                       Test.Pos.Communication.Identity.BinarySpec
                       Test.Pos.CryptoSpec
                       Test.Pos.DHT.Identity.BinarySpec
                       Test.Pos.FollowTheSatoshiSpec
                       Test.Pos.MerkleSpec
                       Test.Pos.Script.Identity.BinarySpec
                       Test.Pos.SlottingSpec
                       Test.Pos.Ssc.GodTossing.Identity.BinarySpec
                       Test.Pos.Ssc.GodTossing.Identity.SafeCopySpec
                       Test.Pos.Ssc.GodTossing.SeedSpec
                       Test.Pos.Ssc.GodTossing.Types.BaseSpec
                       Test.Pos.Types.AddressSpec
                       Test.Pos.Types.BlockSpec
                       Test.Pos.Types.Identity.BinarySpec
                       Test.Pos.Types.Identity.SafeCopySpec
                       Test.Pos.Types.Identity.TimestampSpec
                       Test.Pos.Types.SlottingSpec
                       Test.Pos.Types.TxSpec
                       Test.Pos.Types.UtxoSpec
                       Test.Pos.Util
                       Test.Pos.UtilSpec
  type:                exitcode-stdio-1.0
  build-depends:       QuickCheck
                     , base
                     , binary
                     , bytestring
                     , cardano-sl
                     , cereal
                     , containers
                     , cryptonite
                     , formatting
                     , hspec
                     , lens
                     , log-warper >= 0.1.0
                     , memory
                     , mtl
                     , quickcheck-instances
                     , random
                     , safecopy
                     , serokell-util
                     , regex-tdfa
                     , regex-tdfa-text
                     , time-units
                     , time-warp
                     , universum >= 0.1.11
                     , unordered-containers
                     , vector
  hs-source-dirs:      test
  default-language:    Haskell2010
  ghc-options:         -threaded
                       -rtsopts
                       -Wall
                       -fno-warn-orphans
                       -with-rtsopts=-N
  default-extensions:   DeriveDataTypeable
                        DeriveGeneric
                        GeneralizedNewtypeDeriving
                        NoImplicitPrelude
                        OverloadedStrings
                        RecordWildCards
                        TypeApplications

  build-tools: cpphs >= 1.19
  ghc-options: -pgmP cpphs -optP --cpp

benchmark cardano-bench-criterion
  hs-source-dirs:      bench
  main-is:             Local/Criterion.hs
  other-modules:       Bench.Pos.Criterion.FollowTheSatoshiBench
                       Bench.Pos.Criterion.TxSigningBench
  type:                exitcode-stdio-1.0
  build-depends:       QuickCheck
                     , base
                     , binary
                     , bytestring
                     , cardano-sl
                     , containers
                     , criterion
                     , derive
                     , formatting
                     , hashtables
                     , lens
                     , log-warper >= 0.1.0
                     , serokell-util
                     , text-format
                     , universum >= 0.1.11
                     , vector
  default-language:    Haskell2010
  ghc-options:         -threaded -rtsopts
                       -with-rtsopts=-N
                       -Wall
                       -fno-warn-orphans
                       -O2
  default-extensions:   DeriveDataTypeable
                        DeriveGeneric
                        GeneralizedNewtypeDeriving
                        NoImplicitPrelude
                        OverloadedStrings
                        RecordWildCards
                        TypeApplications

  build-tools: cpphs >= 1.19
  ghc-options: -pgmP cpphs -optP --cpp<|MERGE_RESOLUTION|>--- conflicted
+++ resolved
@@ -44,12 +44,9 @@
                         Pos.CompileConfig
                         Pos.Constants
                         Pos.Crypto
-<<<<<<< HEAD
-                        Pos.DHT
-=======
                         Pos.DB
                         Pos.Data.Attributes
->>>>>>> 184f5cd2
+                        Pos.DHT
                         Pos.DHT.Model
                         Pos.DHT.Model.Types
                         Pos.DHT.Model.Util
@@ -175,14 +172,7 @@
                         Pos.DB.Types
                         Pos.DB.Utxo
                         Pos.DB.DBIterator
-<<<<<<< HEAD
                         Pos.DHT.Arbitrary
-                        Pos.Modern.Ssc.GodTossing.Storage.Storage
-                        Pos.Modern.Ssc.GodTossing.Helpers
-                        Pos.Modern.Ssc.GodTossing.Storage.Types
-                        Pos.Modern.Ssc.GodTossing.Functions
-=======
->>>>>>> 184f5cd2
                         Pos.Ssc.Extra.Holder
                         Pos.Ssc.Extra.MonadGS
                         Pos.Ssc.Extra.MonadLD
@@ -195,17 +185,13 @@
                         Pos.Ssc.GodTossing.LocalData.Helpers
                         Pos.Ssc.GodTossing.LocalData.LocalData
                         Pos.Ssc.GodTossing.LocalData.Types
-<<<<<<< HEAD
-                        Pos.Ssc.GodTossing.Storage.Types
-                        Pos.Ssc.GodTossing.SecretStorage
-=======
->>>>>>> 184f5cd2
                         Pos.Ssc.GodTossing.Secret.SecretStorage
                         Pos.Ssc.GodTossing.Secret.Types
                         Pos.Ssc.GodTossing.SecretStorage
                         Pos.Ssc.GodTossing.Seed
                         Pos.Ssc.GodTossing.Shares
                         Pos.Ssc.GodTossing.Storage
+                        Pos.Ssc.GodTossing.Storage.Types
                         Pos.Ssc.GodTossing.Types
                         Pos.Ssc.GodTossing.Types.Base
                         Pos.Ssc.GodTossing.Types.Instance
